from numpy.testing import assert_array_equal, assert_almost_equal
from threedigrid_builder.application import make_grid
from threedigrid_builder.constants import CrossSectionShape
from threedigrid_builder.constants import LineType
from threedigrid_builder.constants import NodeType
from unittest.mock import Mock

import h5py
import numpy as np
import pathlib


data_path = pathlib.Path(__file__).resolve().parent / "data"


def count_unique(arr):
    """Return a dict of counts per unique value in the input array"""
    return dict(zip(*np.unique(arr, return_counts=True)))


def test_integration(tmp_path):
    progress_callback = Mock()
    make_grid(
        data_path / "v2_bergermeer.sqlite",
        data_path / "dem_test_5m.tif",
        tmp_path / "gridadmin.h5",
        model_area_path=None,  # untested
        meta={
            "model_slug": "slug-123abc",
            "revision_hash": "123abc",
            "revision_nr": 24,
            "threedi_version": "1.2.3.dev",
        },
        progress_callback=progress_callback,
    )
    with h5py.File(tmp_path / "gridadmin.h5", "r") as f:
        ## REPROJECTION
        # spot-check a coordinates as reprojection WGS84 -> RD might mismatch
        # WGS84: 4.728282895,52.645792838
        idx = np.where(f["nodes"]["content_pk"][:] == 1)[0][0]
        assert_almost_equal(
            f["nodes"]["coordinates"][:, idx], [110404.2, 517792.3], decimal=3,
        )

        ## NODES
        assert f["nodes"]["id"].shape == (7906,)  # Inpy: (13280, )
        assert_array_equal(f["nodes"]["id"][:], np.arange(f["nodes"]["id"].shape[0]))
        assert count_unique(f["nodes"]["node_type"]) == {
            -9999: 1,
            NodeType.NODE_2D_OPEN_WATER: 5374,
            # Inpy: NodeType.NODE_2D_GROUNDWATER: 5374,
            NodeType.NODE_1D_NO_STORAGE: 2485,  # Inpy: 2527
            NodeType.NODE_1D_STORAGE: 42,  # Inpy: 0
            NodeType.NODE_1D_BOUNDARIES: 4,
        }

        ## LINES
<<<<<<< HEAD
        assert f["lines"]["id"].shape == (15505,)
=======
        assert f["lines"]["id"].shape == (15505,)  # Inpy: (31916, )
>>>>>>> 7823cd3a
        assert_array_equal(f["lines"]["id"][:], np.arange(f["lines"]["id"].shape[0]))
        assert count_unique(f["lines"]["kcu"]) == {
            -9999: 1,  # Inpy: 0: 1
            # Inpy: LineType.LINE_2D_GROUNDWATER: 11037,
            LineType.LINE_1D_ISOLATED: 716,
            LineType.LINE_1D_CONNECTED: 1545,
            LineType.LINE_1D_SHORT_CRESTED: 56,
            LineType.LINE_1D_DOUBLE_CONNECTED: 219,
            LineType.LINE_1D2D_SINGLE_CONNECTED_CLOSED: 23,
<<<<<<< HEAD
            LineType.LINE_1D2D_SINGLE_CONNECTED_OPEN_WATER: 1512,
            LineType.LINE_1D2D_DOUBLE_CONNECTED_OPEN_WATER: 396,
            LineType.LINE_2D: 9544,
            LineType.LINE_2D_OBSTACLE: 1493,
        }
        assert count_unique(f["lines"]["content_type"]) == {
            b"": 12969,
=======
            LineType.LINE_1D2D_SINGLE_CONNECTED_OPEN_WATER: 1512,  # Inpy: 1907
            LineType.LINE_1D2D_DOUBLE_CONNECTED_OPEN_WATER: 396,  # Inpy: 0
            # Inpy: LineType.LINE_1D2D_POSSIBLE_BREACH: 1,
            LineType.LINE_2D: 9544,  # Inpy: 9553
            LineType.LINE_2D_OBSTACLE: 1493,  # Inpy: 1484
            # Inpy: LineType.LINE_2D_VERTICAL: 5374
        }
        assert count_unique(f["lines"]["content_type"]) == {
            b"": 12969,  # Inpy: 29380
>>>>>>> 7823cd3a
            b"v2_channel": 2346,
            b"v2_culvert": 92,
            b"v2_pipe": 42,
            b"v2_weir": 56,
        }

        ## PUMPS
        assert f["pumps"]["id"].shape == (20,)
        assert_array_equal(f["pumps"]["id"][:], np.arange(f["pumps"]["id"].shape[0]))

        ## CROSS SECTIONS
        assert_array_equal(
            f["cross_sections"]["id"][:], np.arange(f["cross_sections"]["id"].shape[0])
        )
        assert count_unique(f["cross_sections"]["shape"]) == {
            -9999: 1,
            CrossSectionShape.CIRCLE: 8,
            CrossSectionShape.RECTANGLE: 3,
        }

        ## EMBEDDED NODES
        assert_array_equal(f["nodes_embedded"]["id"][:], [0])

    # progress increases
    args = [x[0] for x in progress_callback.call_args_list]
    assert all([b[0] > a[0] for (a, b) in zip(args[:-1], args[1:])])<|MERGE_RESOLUTION|>--- conflicted
+++ resolved
@@ -55,11 +55,7 @@
         }
 
         ## LINES
-<<<<<<< HEAD
-        assert f["lines"]["id"].shape == (15505,)
-=======
         assert f["lines"]["id"].shape == (15505,)  # Inpy: (31916, )
->>>>>>> 7823cd3a
         assert_array_equal(f["lines"]["id"][:], np.arange(f["lines"]["id"].shape[0]))
         assert count_unique(f["lines"]["kcu"]) == {
             -9999: 1,  # Inpy: 0: 1
@@ -69,15 +65,6 @@
             LineType.LINE_1D_SHORT_CRESTED: 56,
             LineType.LINE_1D_DOUBLE_CONNECTED: 219,
             LineType.LINE_1D2D_SINGLE_CONNECTED_CLOSED: 23,
-<<<<<<< HEAD
-            LineType.LINE_1D2D_SINGLE_CONNECTED_OPEN_WATER: 1512,
-            LineType.LINE_1D2D_DOUBLE_CONNECTED_OPEN_WATER: 396,
-            LineType.LINE_2D: 9544,
-            LineType.LINE_2D_OBSTACLE: 1493,
-        }
-        assert count_unique(f["lines"]["content_type"]) == {
-            b"": 12969,
-=======
             LineType.LINE_1D2D_SINGLE_CONNECTED_OPEN_WATER: 1512,  # Inpy: 1907
             LineType.LINE_1D2D_DOUBLE_CONNECTED_OPEN_WATER: 396,  # Inpy: 0
             # Inpy: LineType.LINE_1D2D_POSSIBLE_BREACH: 1,
@@ -87,7 +74,6 @@
         }
         assert count_unique(f["lines"]["content_type"]) == {
             b"": 12969,  # Inpy: 29380
->>>>>>> 7823cd3a
             b"v2_channel": 2346,
             b"v2_culvert": 92,
             b"v2_pipe": 42,
