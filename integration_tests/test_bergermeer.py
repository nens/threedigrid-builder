--- conflicted
+++ resolved
@@ -20,14 +20,10 @@
     return dict(zip(*np.unique(arr, return_counts=True)))
 
 
-<<<<<<< HEAD
 @pytest.mark.parametrize(
     "filename",
-    ["v2_bergermeer.sqlite", "v2_bergermeer_spatialite4.sqlite", "v2_bergermeer.gpkg"],
+    ["v2_bergermeer.sqlite", "v2_bergermeer.gpkg"],
 )
-=======
-@pytest.mark.parametrize("filename", ["v2_bergermeer.sqlite"])
->>>>>>> 0dc917fc
 def test_integration(tmp_path, filename):
     shutil.copyfile(unittests_data_path / filename, tmp_path / filename)
     progress_callback = Mock()
