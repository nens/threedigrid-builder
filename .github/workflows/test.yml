--- conflicted
+++ resolved
@@ -15,17 +15,6 @@
       fail-fast: false
       matrix:
         include:
-<<<<<<< HEAD
-          # 2018
-          - python: 3.7
-            os: ubuntu-20.04
-            setuptools: setuptools==63.*
-            numpy: numpy==1.15.*
-            display_name: "2018"
-            pins: "h5py==2.9.* sqlalchemy==1.4.1 shapely==2.0.* pyproj==3.0.*"
-            extras: "[test,gridadmin]"
-=======
->>>>>>> 0e024817
           # 2019
           - python: 3.8
             os: ubuntu-20.04
