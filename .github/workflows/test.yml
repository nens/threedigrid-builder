name: Linux

# Run on PR requests. And on master itself.
on:
  push:
    branches:
      - master
  pull_request:

jobs:
  TestLinux:
    name: Python ${{ matrix.python }} ${{ matrix.display_name }}
    runs-on: ${{ matrix.os }}
    strategy:
      fail-fast: false
      matrix:
        include:
<<<<<<< HEAD
          # 2022
=======
          # 2022 - 3.9
>>>>>>> bf5005e8
          - python: 3.9
            os: ubuntu-22.04
            setuptools: setuptools==63.*
            numpy: numpy==1.21.*
<<<<<<< HEAD
            display_name: "2022"
=======
            display_name: "2022 - python 3.9"
>>>>>>> bf5005e8
            pins: "h5py==3.3.* sqlalchemy==1.4.30 shapely==2.0.* pyproj==3.2.*"
            extras: "[test,gridadmin]"
          # 2022
          - python: '3.10'
            os: ubuntu-22.04
            setuptools: setuptools==63.*
            numpy: numpy==1.23.*
            display_name: "2022"
            pins: "h5py==3.7.* sqlalchemy==1.4.40 shapely==2.0.* pyproj==3.4.*"
            extras: "[test,gridadmin]"
          - python: '3.10'
            os: ubuntu-22.04
            setuptools: setuptools==63.*
            numpy: numpy==2.0.1
            pins: ""
            display_name: "2022 - numpy 2"
            extras: "[test,gridadmin]"
          # 2023
          - python: '3.11'
            os: ubuntu-22.04
            setuptools: setuptools==63.*
            numpy: numpy==1.24.*
            pins: "h5py==3.10.* sqlalchemy==2.0.* shapely==2.0.* pyproj==3.6.*"
            display_name: "2023"
            extras: "[test,gridadmin]"
          # current (using ubuntu 22.04 because latest will change to 24.04 with gdal 3.8 at some moment)
          - python: '3.12'
            os: ubuntu-22.04
            setuptools: setuptools==69.*
            numpy: numpy==1.26.*
            pins: ""
            display_name: "latest"
            extras: "[test,gridadmin]"
          - python: '3.12'
            os: ubuntu-22.04
            setuptools: setuptools==69.*
            numpy: numpy==1.26.*
            pins: ""
            display_name: "latest - gdal 3.6"
            extras: "[test,gridadmin]"
            use_gdal_36: true

    steps:
      - uses: actions/checkout@v3
        with:
          lfs: true

      - name: Set up Python ${{ matrix.python }}
        uses: actions/setup-python@v4
        with:
          python-version: ${{ matrix.python }}

      - name: Add PPA
        run: |
          sudo add-apt-repository "ppa:ubuntugis/ppa" -y && sudo apt update
          apt show libgdal-dev | grep Version          
        if: matrix.use_gdal_36

      - name: Install GDAL, sqlite3 and spatialite
        run: |
          sudo apt-get update && sudo apt-get install --yes --no-install-recommends libgdal-dev sqlite3 libsqlite3-mod-spatialite

      - uses: actions/cache@v3
        with:
          path: ~/.cache/pip
          key: ${{ runner.os }}-pip-${{ matrix.python }}-${{ matrix.numpy }}-${{ hashFiles('setup.py') }}
          restore-keys: |
            ${{ runner.os }}-pip-${{ matrix.python }}-${{ matrix.numpy }}-

      - name: Install python dependencies
        shell: bash
        run: |
          pip install --disable-pip-version-check --upgrade pip wheel scikit-build
          pip install ${{ matrix.setuptools }}
          pip install ${{ matrix.numpy }}
          pip install -e .${{matrix.extras }} --no-build-isolation ${{ matrix.pins }} "pygdal==$(gdal-config --version).*"
          pip list

      - name: run setup.py for python 3.12
        if: matrix.python == '3.12'
        run: |
          python setup.py develop

      - name: Run unittests
        shell: bash
        run: |
          pytest

      - name: Run integration tests
        shell: bash
        run: |
          pytest integration_tests<|MERGE_RESOLUTION|>--- conflicted
+++ resolved
@@ -15,20 +15,12 @@
       fail-fast: false
       matrix:
         include:
-<<<<<<< HEAD
-          # 2022
-=======
           # 2022 - 3.9
->>>>>>> bf5005e8
           - python: 3.9
             os: ubuntu-22.04
             setuptools: setuptools==63.*
             numpy: numpy==1.21.*
-<<<<<<< HEAD
-            display_name: "2022"
-=======
             display_name: "2022 - python 3.9"
->>>>>>> bf5005e8
             pins: "h5py==3.3.* sqlalchemy==1.4.30 shapely==2.0.* pyproj==3.2.*"
             extras: "[test,gridadmin]"
           # 2022
