--- conflicted
+++ resolved
@@ -50,17 +50,7 @@
           # 2023
           - python: '3.11'
             os: ubuntu-22.04
-<<<<<<< HEAD
-            numpy: numpy==1.24.*
-            pins: "h5py==3.10.* sqlalchemy==2.0.* shapely==2.0.* pyproj==3.6.*"
-            display_name: "2023"
-            extras: "[test,gridadmin]"
-          # current (still using 3.11 because 3.12 breaks; see issue 348)
-          - python: '3.11'
-            os: ubuntu-latest
-=======
             setuptools: setuptools==63.*
->>>>>>> 3310e7d5
             numpy: numpy==1.24.*
             pins: "h5py==3.10.* sqlalchemy==2.0.* shapely==2.0.* pyproj==3.6.*"
             display_name: "2023"
@@ -116,7 +106,7 @@
           pip install ${{ matrix.numpy }}
           pip install -e .${{matrix.extras }} --no-build-isolation ${{ matrix.pins }} "pygdal==$(gdal-config --version).*"
           pip list
-      
+
       - name: run setup.py for python 3.12
         if: matrix.python == '3.12'
         run: |
