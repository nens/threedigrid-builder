cmake_minimum_required (VERSION 3.5)

PROJECT (3Di)

###############################################################
##CMAKE OUTPUT PATHS                                         ##
###############################################################
SET(CMAKE_MODULE_PATH ${CMAKE_CURRENT_SOURCE_DIR}/cmake ${CMAKE_MODULE_PATH})
SET(CMAKE_Fortran_MODULE_DIRECTORY ${PROJECT_BINARY_DIR}/include)
configure_file (
  "${CMAKE_SOURCE_DIR}/version.inc.in"
  "${CMAKE_Fortran_MODULE_DIRECTORY}/version.inc"
  )


enable_language(Fortran)
get_filename_component (Fortran_COMPILER_NAME ${CMAKE_Fortran_COMPILER} NAME)
message (STATUS "COMPILER NAME IS: " ${Fortran_COMPILER_NAME})

###############################################################
##PLATFORM SPECIFICS                                         ##
###############################################################
if (WIN32)
  #get_filename_component (Fortran_COMPILER_NAME ${CMAKE_Fortran_COMPILER} NAME)
  #message (STATUS "COMPILER NAME IS: " ${Fortran_COMPILER_NAME})
  add_definitions(-DWIN32)
elseif (UNIX)
  #get_filename_component (Fortran_COMPILER_NAME ${CMAKE_Fortran_COMPILER} NAME)
  #message (STATUS "COMPILER NAME IS: " ${Fortran_COMPILER_NAME})
  add_definitions(-DUNIX)
elseif (MSVC)
  add_definitions(-DWIN32)
endif()
###############################################################
##PLATFORM SPECIFICS                                         ##
###############################################################
include(FortranCInterface)
FortranCInterface_HEADER(FCMangle.h
                         MACRO_NAMESPACE "FC_"
                         SYMBOL_NAMESPACE "FC_"
                         SYMBOLS mysub mymod:my_sub)

						 
###############################################################
##VERSION INFO                                               ##
###############################################################
file (STRINGS "VERSION.rst" VERSION_NUMBER)
<<<<<<< HEAD
message (STATUS libthreedigrid version: ${VERSION_NUMBER}) 
=======
message (STATUS libthreedigrid: ${VERSION_NUMBER}) 
>>>>>>> 649973c8
string(REPLACE "." ";" VERSION_LIST ${VERSION_NUMBER})
message (STATUS "list is " ${VERSION_LIST}) 
list(LENGTH VERSION_LIST LEN_VERSION)
list(GET VERSION_LIST 0 3di_VERSION_MAJOR)
list(GET VERSION_LIST 1 3di_VERSION_MINOR)
list(GET VERSION_LIST 2 3di_VERSION_PATCH)
message (STATUS "Major " ${3di_VERSION_MAJOR}) 
message (STATUS "Minor " ${3di_VERSION_MINOR}) 
message (STATUS "Patch " ${3di_VERSION_PATCH}) 
if(LEN_VERSION EQUAL 4)
  list(GET VERSION_LIST 3 3di_VERSION_TWEAK)
  message (STATUS "Tweak " ${3di_VERSION_TWEAK}) 
  set (3di_VERSION ${3di_VERSION_MAJOR}.${3di_VERSION_MINOR}.${3di_VERSION_PATCH}.${3di_VERSION_TWEAK})
else(LEN_VERSION EQUAL 4)
  set (3di_VERSION ${3di_VERSION_MAJOR}.${3di_VERSION_MINOR}.${3di_VERSION_PATCH})
endif()

#if (3di_VERSION_TWEAK 
set (VERSION ${3di_VERSION})
message (STATUS "libthreedigrid version: " ${3di_VERSION}) 
###############################################################
##VERSION INFO                                               ##
###############################################################





###############################################################
##BUILD TYPE                                                 ##
###############################################################
if (NOT CMAKE_BUILD_TYPE)
  set (CMAKE_BUILD_TYPE RELEASE CACHE STRING
      "Choose the type of build, options are: None Debug Release."
      FORCE)
endif (NOT CMAKE_BUILD_TYPE)
message (STATUS "BUILD TYPE IS: " ${CMAKE_BUILD_TYPE})

# default installation
get_filename_component (default_prefix "./libthreedigrid" ABSOLUTE)
set (CMAKE_INSTALL_PREFIX ${default_prefix} CACHE STRING
      "Choose the installation directory"
      FORCE)

###############################################################
##BUILD TYPE                                                 ##
###############################################################



###############################################################
##COMPILER OPTIONS                                           ##
###############################################################
IF (Fortran_COMPILER_NAME MATCHES "gfortran*")
  # gfortran
  set (CMAKE_Fortran_FLAGS_RELEASE "${CMAKE_Fortran_FLAGS} -fPIC -cpp -ffree-line-length-none -ffree-form -fimplicit-none -fall-intrinsics -fbackslash --param max-unroll-times=4 -O3 -ffast-math -fopenmp")
  set (CMAKE_Fortran_FLAGS_DEBUG   "${CMAKE_Fortran_FLAGS} -fPIC -cpp -ffree-line-length-none -ffree-form -fimplicit-none -ffpe-trap=zero,overflow,underflow,invalid -fall-intrinsics -fbackslash --param max-unroll-times=4 -g -Og -ffast-math -fopenmp -Wconversion -Wmaybe-uninitialized")
ELSEIF (Fortran_COMPILER_NAME MATCHES "ifort*")
  # ifort (UNFINISHED)
  # TODO
ELSE (Fortran_COMPILER_NAME MATCHES "gfortran*")
  message (STATUS "Fortran compiler: " ${Fortran_COMPILER_NAME})
  message (STATUS "No optimized Fortran compiler flags are known, we just try something...")
  set (CMAKE_Fortran_FLAGS_RELEASE "${CMAKE_Fortran_FLAGS} -fPIC -ffree-line-length-none -ffree-form -fimplicit-none -fall-intrinsics -fbackslash -funroll-loops --param max-unroll-times=4 -O3 -ffast-math -fopenmp")
  set (CMAKE_Fortran_FLAGS_DEBUG   "${CMAKE_Fortran_FLAGS} -fPIC -ffree-line-length-none -ffree-form -fimplicit-none -fall-intrinsics -fbackslash -funroll-loops --param max-unroll-times=4 -g -Og -ffast-math")
ENDIF (Fortran_COMPILER_NAME MATCHES "gfortran*")

IF(CMAKE_BUILD_TYPE MATCHES RELEASE)
  message (STATUS "COMPILER FLAGS ARE: " ${CMAKE_Fortran_FLAGS_RELEASE})
ENDIF()
IF(CMAKE_BUILD_TYPE MATCHES DEBUG)
  message (STATUS "COMPILER FLAGS ARE: " ${CMAKE_Fortran_FLAGS_DEBUG})
ENDIF()
###############################################################
##COMPILER OPTIONS                                           ##
###############################################################


###############################################################
##CMAKE PATHS                                                ##
###############################################################
add_subdirectory(${CMAKE_SOURCE_DIR}/libthreedigrid) # here we use core_makegrid/CMakeLists.txt


###############################################################
##PACKAGING                                                  ##
###############################################################
if (WIN32)
    if (USE_WIX_TOOLSET)
        set(CPACK_GENERATOR "WIX") # this need WiX Tooset installed and a path to candle.exe
    else ()
        set(CPACK_GENERATOR "NSIS") # this needs NSIS installed, and available
    endif ()
    set(CPACK_SOURCE_GENERATOR "ZIP")
elseif(UNIX)
    set(CPACK_GENERATOR "DEB")
    set(CPACK_SOURCE_GENERATOR "TGZ")
else(WIN32)
	MESSAGE(SEND_ERROR "No Platform found for package generation")
endif(WIN32)

set(CPACK_PACKAGE_NAME "3digrid")
set(CPACK_SYSTEM_NAME "${CMAKE_SYSTEM_PROCESSOR}")
set(CPACK_DEBIAN_PACKAGE_MAINTAINER "Martijn Siemerink") #required
set(CPACK_PACKAGING_INSTALL_PREFIX "${CMAKE_INSTALL_PREFIX}")
set(CPACK_PACKAGE_VERSION "${3di_VERSION}")
set(CPACK_PACKAGE_VERSION_MAJOR "${3di_VERSION_MAJOR}")
set(CPACK_PACKAGE_VERSION_MINOR "${3di_VERSION_MINOR}")
set(CPACK_PACKAGE_VERSION_PATCH "${3di_VERSION_PATCH}")

set(CPACK_PACKAGE_DESCRIPTION_FILE "${CMAKE_SOURCE_DIR}/CHANGES.rst")
set(CPACK_RESOURCE_FILE_README "${CMAKE_SOURCE_DIR}/README.rst")
set(CPACK_SOURCE_IGNORE_FILES "${CMAKE_SOURCE_DIR}/build/;${CMAKE_SOURCE_DIR}/.git/")

include(CPack)<|MERGE_RESOLUTION|>--- conflicted
+++ resolved
@@ -45,11 +45,7 @@
 ##VERSION INFO                                               ##
 ###############################################################
 file (STRINGS "VERSION.rst" VERSION_NUMBER)
-<<<<<<< HEAD
-message (STATUS libthreedigrid version: ${VERSION_NUMBER}) 
-=======
 message (STATUS libthreedigrid: ${VERSION_NUMBER}) 
->>>>>>> 649973c8
 string(REPLACE "." ";" VERSION_LIST ${VERSION_NUMBER})
 message (STATUS "list is " ${VERSION_LIST}) 
 list(LENGTH VERSION_LIST LEN_VERSION)
