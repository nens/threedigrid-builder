"""The application layer a.k.a. use cases of the project

Use cases orchestrate the flow of data to and from the domain entities.

This layer depends on the interfaces as well as on the domain layer.
"""

from pathlib import Path
from threedigrid_builder.exceptions import SchematisationError
from threedigrid_builder.grid import Grid
from threedigrid_builder.grid import QuadTree
from threedigrid_builder.interface import GDALInterface
from threedigrid_builder.interface import GeopackageOut
from threedigrid_builder.interface import GridAdminOut
from threedigrid_builder.interface import RasterioInterface
from threedigrid_builder.interface import SQLite
<<<<<<< HEAD
from threedigrid_builder.interface import Subgrid
from threedi_modelchecker.threedi_model.constants import InflowType
=======
>>>>>>> fc7fa868
from typing import Callable
from typing import Optional

import itertools
import logging


__all__ = ["make_grid", "make_gridadmin"]

logger = logging.getLogger(__name__)


def _default_progress_callback(progress: float, message: str):
    logger.info("Progress: %d, Message: %s", progress * 100, message)


def _make_gridadmin(
    sqlite_path,
    dem_path=None,
    meta=None,
    progress_callback=None,
):
    """Compute interpolated channel nodes"""
    progress_callback(0.0, "Reading input schematisation...")
    db = SQLite(sqlite_path)

    node_id_counter = itertools.count()
    line_id_counter = itertools.count()
    embedded_node_id_counter = itertools.count()

    settings = db.get_settings()
    grid = Grid.from_meta(**settings, **(meta or {}))
    grid_settings = settings["grid_settings"]

    if grid_settings.use_2d:
        progress_callback(0.1, "Reading subgrid input...")
        if not dem_path:
            raise SchematisationError("DEM file expected")
        # TODO use_2d_flow --> https://github.com/nens/threedigrid-builder/issues/87

        try:
            with RasterioInterface(dem_path) as raster:
                subgrid_meta = raster.read()
        except ImportError:
            with GDALInterface(dem_path) as raster:
                subgrid_meta = raster.read()

        # Patch epsg code with that of the DEM (so: user-supplied EPSG is ignored)
        grid.meta.epsg_code = raster.epsg_code

        refinements = db.get_grid_refinements()
        progress_callback(0.7, "Constructing 2D computational grid...")
        quadtree = QuadTree(
            subgrid_meta,
            grid_settings.kmax,
            grid_settings.grid_space,
            refinements,
        )
        grid += Grid.from_quadtree(
            quadtree=quadtree,
            area_mask=subgrid_meta["area_mask"],
            node_id_counter=node_id_counter,
            line_id_counter=line_id_counter,
        )
        grid.set_obstacles(db.get_obstacles(), db.get_levees())
        grid.set_boundary_conditions_2d(
            db.get_boundary_conditions_2d(),
            quadtree,
            node_id_counter,
            line_id_counter,
        )
        dem_average_areas = db.get_dem_average_areas()
        grid.set_dem_averaged_cells(dem_average_areas)

    connection_nodes = db.get_connection_nodes()
    if grid_settings.use_1d_flow and len(connection_nodes) > 0:
        progress_callback(0.8, "Constructing 1D computational grid...")
        cn_grid = Grid.from_connection_nodes(
            connection_nodes=connection_nodes,
            node_id_counter=node_id_counter,
        )
        connection_node_first_id = cn_grid.nodes.id[0] if len(cn_grid.nodes) > 0 else 0
        grid += cn_grid

        channels = db.get_channels()
        channel_grid = Grid.from_linear_objects(
            connection_nodes=connection_nodes,
            objects=channels,
            definitions=None,
            cell_tree=grid.cell_tree if grid_settings.use_2d else None,
            global_dist_calc_points=grid_settings.dist_calc_points,
            embedded_cutoff_threshold=grid_settings.embedded_cutoff_threshold,
            node_id_counter=node_id_counter,
            embedded_node_id_counter=embedded_node_id_counter,
            line_id_counter=line_id_counter,
            connection_node_offset=connection_node_first_id,
        )

        locations = db.get_cross_section_locations()
        definitions = db.get_cross_section_definitions()
        locations.apply_to_lines(channel_grid.lines, channels, definitions)
        grid += channel_grid

        pipes = db.get_pipes()
        grid += Grid.from_linear_objects(
            connection_nodes=connection_nodes,
            objects=pipes,
            definitions=definitions,
            cell_tree=grid.cell_tree if grid_settings.use_2d else None,
            global_dist_calc_points=grid_settings.dist_calc_points,
            embedded_cutoff_threshold=grid_settings.embedded_cutoff_threshold,
            node_id_counter=node_id_counter,
            embedded_node_id_counter=embedded_node_id_counter,
            line_id_counter=line_id_counter,
            connection_node_offset=connection_node_first_id,
        )

        culverts = db.get_culverts()
        grid += Grid.from_linear_objects(
            connection_nodes=connection_nodes,
            objects=culverts,
            definitions=definitions,
            cell_tree=grid.cell_tree if grid_settings.use_2d else None,
            global_dist_calc_points=grid_settings.dist_calc_points,
            embedded_cutoff_threshold=grid_settings.embedded_cutoff_threshold,
            node_id_counter=node_id_counter,
            embedded_node_id_counter=embedded_node_id_counter,
            line_id_counter=line_id_counter,
            connection_node_offset=connection_node_first_id,
        )

        weirs = db.get_weirs()
        orifices = db.get_orifices()
        grid += grid.from_structures(
            connection_nodes=connection_nodes,
            weirs=weirs,
            orifices=orifices,
            definitions=definitions,
            line_id_counter=line_id_counter,
            connection_node_offset=connection_node_first_id,
        )

        grid.set_calculation_types()
        grid.set_bottom_levels()
        grid.set_initial_waterlevels(
            connection_nodes=connection_nodes,
            channels=channels,
            pipes=pipes,
            culverts=culverts,
        )
        grid.set_boundary_conditions_1d(db.get_boundary_conditions_1d())
        grid.set_cross_sections(definitions)
        grid.set_pumps(db.get_pumps())

    if grid.nodes.has_1d and grid.nodes.has_2d:
        progress_callback(0.9, "Connecting 1D and 2D domains...")
        grid.embed_nodes(embedded_node_id_counter)
        connected_points = db.get_connected_points()
        grid.add_1d2d(
            connected_points,
            connection_nodes=connection_nodes,
            channels=channels,
            pipes=pipes,
            locations=locations,
            culverts=culverts,
            line_id_counter=line_id_counter,
        )
        grid.add_breaches(connected_points)

    if grid_settings.use_0d_inflow in (
        InflowType.IMPERVIOUS_SURFACE.value,
        InflowType.SURFACE.value,
    ):
        # process zero-d
        logger.warning("SURFACES!!! %s", grid_settings.use_0d_inflow)
        progress_callback(0.95, "Processing 0D domain...")
        if grid_settings.use_0d_inflow == InflowType.SURFACE.value:
            grid.add_0d(db.get_surfaces())
        else:
            grid.add_0d(db.get_impervious_surfaces())

    grid.finalize()
    return grid


def _grid_to_gpkg(grid, path):
    with GeopackageOut(path) as out:
        out.write_nodes(grid.nodes, epsg_code=grid.meta.epsg_code)
        if grid.nodes_embedded is not None:
            out.write_nodes_embedded(
                grid.nodes_embedded, grid.nodes, epsg_code=grid.meta.epsg_code
            )
        out.write_lines(grid.lines, epsg_code=grid.meta.epsg_code)
        out.write_pumps(grid.pumps, epsg_code=grid.meta.epsg_code)
        out.write_levees(grid.levees, epsg_code=grid.meta.epsg_code)
        out.write_breaches(grid.breaches, epsg_code=grid.meta.epsg_code)


def _grid_to_hdf5(grid: Grid, path):
    with GridAdminOut(path) as out:
        out.write_meta(grid.meta)
        out.write_grid_counts(grid.nodes, grid.lines)
        if grid.quadtree_stats is not None:
            out.write_quadtree(grid.quadtree_stats)
        out.write_nodes(grid.nodes)
        out.write_nodes_embedded(grid.nodes_embedded)
        out.write_lines(grid.lines)
        out.write_pumps(grid.pumps)
        if grid.cross_sections.tables is not None:
            out.write_cross_sections(grid.cross_sections)
<<<<<<< HEAD
        if grid.meta.has_0d:
            out.write_surfaces(grid.surfaces)
=======
        out.write_levees(grid.levees)
        out.write_breaches(grid.breaches)
>>>>>>> fc7fa868


def make_gridadmin(
    sqlite_path: Path,
    dem_path: Path,
    out_path: Path,
    meta: dict = None,
    progress_callback: Optional[Callable[[float, str], None]] = None,
):
    """Create a Grid instance from sqlite and DEM paths

    The SQLite is expected to be validated already with threedi-modelchecker.

    Args:
        sqlite_path: The path to the input schematisation (SQLite) file
        dem_path: The path of the input DEM file (GeoTIFF)
        out_path: The path of the (to be created) output file. Allowed extensions
            are: .h5 (HDF5) and .gpkg (Geopackage)
        meta: an optional dict with the following (optional) keys: model_slug (str),
            revision_hash (str), revision_nr (int), threedi_version (str)
        progress_callback: an optional function that updates the progress. The function
            should take an float in the range 0-1 and a message string.

    Raises:
        threedigrid_builder.SchematisationError: if there is something wrong with
            the input schematisation (SQLite) file.
    """
    if isinstance(sqlite_path, str):
        sqlite_path = Path(sqlite_path)
    if isinstance(dem_path, str):
        dem_path = Path(dem_path)
    if isinstance(out_path, str):
        out_path = Path(out_path)
    extension = out_path.suffix.lower()
    if extension == ".h5":
        writer = _grid_to_hdf5
    elif extension:
        writer = _grid_to_gpkg
    else:
        raise ValueError(f"Unsupported output format '{extension}'")
    if progress_callback is None:
        progress_callback = _default_progress_callback

    grid = _make_gridadmin(
        sqlite_path,
        dem_path,
        meta=meta,
        progress_callback=progress_callback,
    )

    progress_callback(0.95, "Writing gridadmin...")
    writer(grid, out_path)


# Legacy
make_grid = make_gridadmin<|MERGE_RESOLUTION|>--- conflicted
+++ resolved
@@ -14,11 +14,7 @@
 from threedigrid_builder.interface import GridAdminOut
 from threedigrid_builder.interface import RasterioInterface
 from threedigrid_builder.interface import SQLite
-<<<<<<< HEAD
-from threedigrid_builder.interface import Subgrid
 from threedi_modelchecker.threedi_model.constants import InflowType
-=======
->>>>>>> fc7fa868
 from typing import Callable
 from typing import Optional
 
@@ -229,13 +225,10 @@
         out.write_pumps(grid.pumps)
         if grid.cross_sections.tables is not None:
             out.write_cross_sections(grid.cross_sections)
-<<<<<<< HEAD
         if grid.meta.has_0d:
             out.write_surfaces(grid.surfaces)
-=======
         out.write_levees(grid.levees)
         out.write_breaches(grid.breaches)
->>>>>>> fc7fa868
 
 
 def make_gridadmin(
