--- conflicted
+++ resolved
@@ -126,12 +126,8 @@
         grid.set_pumps(db.get_pumps())
 
     if grid.nodes.has_1d and grid.nodes.has_2d:
-<<<<<<< HEAD
-        progress_callback(0.9, "Connecting 1D and 2D elements...")
+        progress_callback(0.9, "Connecting 1D and 2D domains...")
         grid.embed_nodes()
-=======
-        progress_callback(0.9, "Connecting 1D and 2D domains...")
->>>>>>> 63601ac7
         grid.add_1d2d(
             connection_nodes=connection_nodes,
             channels=channels,
