--- conflicted
+++ resolved
@@ -201,40 +201,6 @@
     return grid
 
 
-<<<<<<< HEAD
-def _grid_to_gpkg(grid, path):
-    with GeopackageOut(path) as out:
-        out.write_nodes(grid.nodes, epsg_code=grid.meta.epsg_code)
-        if grid.nodes_embedded is not None:
-            out.write_nodes_embedded(
-                grid.nodes_embedded, grid.nodes, epsg_code=grid.meta.epsg_code
-            )
-        out.write_lines(grid.lines, epsg_code=grid.meta.epsg_code)
-        out.write_pumps(grid.pumps, epsg_code=grid.meta.epsg_code)
-        out.write_levees(grid.levees, epsg_code=grid.meta.epsg_code)
-        out.write_breaches(grid.breaches, epsg_code=grid.meta.epsg_code)
-
-
-def _grid_to_hdf5(grid: Grid, path):
-    with GridAdminOut(path) as out:
-        out.write_meta(grid.meta)
-        out.write_grid_counts(grid.nodes, grid.lines)
-        if grid.quadtree_stats is not None:
-            out.write_quadtree(grid.quadtree_stats)
-        out.write_nodes(grid.nodes)
-        out.write_nodes_embedded(grid.nodes_embedded)
-        out.write_lines(grid.lines)
-        out.write_pumps(grid.pumps)
-        if grid.cross_sections.tables is not None:
-            out.write_cross_sections(grid.cross_sections)
-        if grid.meta.has_0d:
-            out.write_surfaces(grid.surfaces)
-        out.write_levees(grid.levees)
-        out.write_breaches(grid.breaches)
-
-
-=======
->>>>>>> a004b2b6
 def make_gridadmin(
     sqlite_path: Path,
     dem_path: Path,
