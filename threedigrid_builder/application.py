--- conflicted
+++ resolved
@@ -50,7 +50,6 @@
         )
 
     connection_nodes = db.get_connection_nodes()
-<<<<<<< HEAD
     if len(connection_nodes) != 0:
         grid.attrs.has_1d = True
         cn_grid = Grid.from_connection_nodes(
@@ -111,70 +110,12 @@
             line_id_counter=line_id_counter,
         )
 
+    pumps = db.get_pumps()
+    if len(pumps) > 0:
+        grid.attrs.has_pumpstations = True
+        grid.set_pumps(pumps)
+
     grid.finalize(epsg_code=make_grid_settings.epsg_code)
-=======
-
-    cn_grid = Grid.from_connection_nodes(
-        connection_nodes=connection_nodes, node_id_counter=node_id_counter
-    )
-    connection_node_first_id = cn_grid.nodes.id[0] if len(cn_grid.nodes) > 0 else 0
-    grid += cn_grid
-
-    channels = db.get_channels()
-    grid += Grid.from_channels(
-        connection_nodes=connection_nodes,
-        channels=channels,
-        global_dist_calc_points=db.global_settings["dist_calc_points"],
-        node_id_counter=node_id_counter,
-        line_id_counter=line_id_counter,
-        connection_node_offset=connection_node_first_id,
-    )
-
-    cross_section_locations = db.get_cross_section_locations()
-    grid.set_channel_weights(cross_section_locations, channels)
-
-    pipes = db.get_pipes()
-    grid += Grid.from_pipes(
-        connection_nodes=connection_nodes,
-        pipes=pipes,
-        global_dist_calc_points=db.global_settings["dist_calc_points"],
-        node_id_counter=node_id_counter,
-        line_id_counter=line_id_counter,
-        connection_node_offset=connection_node_first_id,
-    )
-
-    culverts = db.get_culverts()
-    weirs = db.get_weirs()
-    orifices = db.get_orifices()
-    grid += grid.from_structures(
-        connection_nodes=connection_nodes,
-        culverts=culverts,
-        weirs=weirs,
-        orifices=orifices,
-        global_dist_calc_points=db.global_settings["dist_calc_points"],
-        node_id_counter=node_id_counter,
-        line_id_counter=line_id_counter,
-        connection_node_offset=connection_node_first_id,
-    )
-
-    grid.set_calculation_types()
-    grid.set_bottom_levels(
-        cross_section_locations, channels, pipes, weirs, orifices, culverts
-    )
-
-    grid.add_1d2d(
-        connection_nodes=connection_nodes,
-        channels=channels,
-        pipes=pipes,
-        locations=cross_section_locations,
-        culverts=culverts,
-        line_id_counter=line_id_counter,
-    )
-    pumps = db.get_pumps()
-    grid.set_pumps(pumps)
-
-    grid.finalize(epsg_code=db.global_settings["epsg_code"])
->>>>>>> 8c2c6406
     return grid
 
 
