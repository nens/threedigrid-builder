"""The application layer a.k.a. use cases of the project

Use cases orchestrate the flow of data to and from the domain entities.

This layer depends on the interfaces as well as on the domain layer.
"""

import itertools
import logging
from pathlib import Path
from typing import Callable, Optional

from threedigrid_builder.base import GridSettings
from threedigrid_builder.base.surfaces import Surfaces
from threedigrid_builder.constants import InflowType
from threedigrid_builder.exceptions import SchematisationError
from threedigrid_builder.grid import Grid, QuadTree
from threedigrid_builder.grid.zero_d import ImperviousSurfaces
from threedigrid_builder.interface import (
    DictOut,
    GDALInterface,
    GeopackageOut,
    GridAdminOut,
    SQLite,
)

__all__ = ["make_grid", "make_gridadmin"]

logger = logging.getLogger(__name__)


def _default_progress_callback(progress: float, message: str):
    logger.info("Progress: %d, Message: %s", progress * 100, message)


def _make_gridadmin(
    sqlite_path,
    dem_path=None,
    meta=None,
    progress_callback=None,
    upgrade=False,
):
    """Compute interpolated channel nodes"""
    progress_callback(0.0, "Reading input schematisation...")
    db = SQLite(sqlite_path, upgrade=upgrade)

    node_id_counter = itertools.count()
    line_id_counter = itertools.count()
    embedded_node_id_counter = itertools.count()

    settings = db.get_settings()
    grid = Grid.from_meta(**settings, **(meta or {}))
    grid_settings: GridSettings = settings["grid_settings"]

    if grid_settings.use_2d:
        progress_callback(0.1, "Reading subgrid input...")
        if not dem_path:
            raise SchematisationError("DEM file expected")
        with GDALInterface(dem_path) as raster:
            subgrid_meta = raster.read()

        # Patch CRS with that of the DEM (so: user-supplied EPSG is ignored)
        grid.set_crs(raster.crs)
        db.epsg_code = grid.meta.epsg_code

        refinements = db.get_grid_refinements()
        progress_callback(0.7, "Constructing 2D computational grid...")
        quadtree = QuadTree(
            subgrid_meta,
            grid_settings.kmax,
            grid_settings.grid_space,
            grid_settings.use_2d_flow,
            refinements,
        )
        grid += Grid.from_quadtree(
            quadtree=quadtree,
            area_mask=subgrid_meta["area_mask"],
            node_id_counter=node_id_counter,
            line_id_counter=line_id_counter,
        )
        if grid.meta.has_groundwater:
            grid.add_groundwater(
                grid.meta.has_groundwater_flow, node_id_counter, line_id_counter
            )

        grid.levees = db.get_levees()
        obstacles_and_levees = grid.levees.merge_into_obstacles(db.get_obstacles())
        grid.set_obstacles(obstacles_and_levees)
        grid.set_boundary_conditions_2d(
            db.get_boundary_conditions_2d(),
            quadtree,
            node_id_counter,
            line_id_counter,
        )
        dem_average_areas = db.get_dem_average_areas()
        grid.set_dem_averaged_cells(dem_average_areas)

    connection_nodes = db.get_connection_nodes()
    if grid_settings.use_1d_flow and len(connection_nodes) > 0:
        progress_callback(0.8, "Constructing 1D computational grid...")
        cn_grid = Grid.from_connection_nodes(
            connection_nodes=connection_nodes,
            node_id_counter=node_id_counter,
        )
        connection_node_first_id = cn_grid.nodes.id[0] if len(cn_grid.nodes) > 0 else 0
        grid += cn_grid

        channels = db.get_channels()
        potential_breaches = db.get_potential_breaches()
        breach_points = potential_breaches.project_on_channels(
            channels, grid_settings.breach_merge_tolerance
        )

        channel_grid = Grid.from_linear_objects(
            connection_nodes=connection_nodes,
            objects=channels,
            fixed_nodes=breach_points,
            cell_tree=grid.cell_tree if grid_settings.use_2d else None,
            global_dist_calc_points=grid_settings.dist_calc_points,
            embedded_cutoff_threshold=grid_settings.embedded_cutoff_threshold,
            node_id_counter=node_id_counter,
            embedded_node_id_counter=embedded_node_id_counter,
            line_id_counter=line_id_counter,
            connection_node_offset=connection_node_first_id,
        )

        locations = db.get_cross_section_locations()
        locations.apply_to_lines(channel_grid.lines, channels)
        windshieldings = db.get_windshieldings()
        windshieldings.apply_to_lines(channel_grid.lines)
        grid += channel_grid

        pipes = db.get_pipes()
        grid += Grid.from_linear_objects(
            connection_nodes=connection_nodes,
            objects=pipes,
            fixed_nodes=None,
            cell_tree=grid.cell_tree if grid_settings.use_2d else None,
            global_dist_calc_points=grid_settings.dist_calc_points,
            embedded_cutoff_threshold=grid_settings.embedded_cutoff_threshold,
            node_id_counter=node_id_counter,
            embedded_node_id_counter=embedded_node_id_counter,
            line_id_counter=line_id_counter,
            connection_node_offset=connection_node_first_id,
        )

        culverts = db.get_culverts()
        grid += Grid.from_linear_objects(
            connection_nodes=connection_nodes,
            objects=culverts,
            fixed_nodes=None,
            cell_tree=grid.cell_tree if grid_settings.use_2d else None,
            global_dist_calc_points=grid_settings.dist_calc_points,
            embedded_cutoff_threshold=grid_settings.embedded_cutoff_threshold,
            node_id_counter=node_id_counter,
            embedded_node_id_counter=embedded_node_id_counter,
            line_id_counter=line_id_counter,
            connection_node_offset=connection_node_first_id,
        )

        weirs = db.get_weirs()
        orifices = db.get_orifices()
        grid += grid.from_structures(
            connection_nodes=connection_nodes,
            weirs=weirs,
            orifices=orifices,
            line_id_counter=line_id_counter,
            connection_node_offset=connection_node_first_id,
        )

        grid.set_calculation_types()
        grid.set_bottom_levels()
        grid.set_initial_waterlevels(
            connection_nodes=connection_nodes,
            channels=channels,
            pipes=pipes,
            culverts=culverts,
        )
        grid.set_boundary_conditions_1d(db.get_boundary_conditions_1d())
        grid.set_cross_sections(db.get_cross_section_definitions())
        grid.set_pumps(db.get_pumps())

    if grid.nodes.has_1d and grid.nodes.has_2d:
        progress_callback(0.9, "Connecting 1D and 2D domains...")
        grid.embed_nodes(embedded_node_id_counter)

        exchange_lines = db.get_exchange_lines()
        if len(exchange_lines) == 0:
            # legacy impl
            connected_points = db.get_connected_points()
            grid.add_1d2d_legacy(
                connected_points,
                connection_nodes=connection_nodes,
                channels=channels,
                pipes=pipes,
                locations=locations,
                culverts=culverts,
                line_id_counter=line_id_counter,
            )
<<<<<<< HEAD
            grid.add_breaches_legacy(connected_points)
=======
            grid.add_breaches(connected_points, grid.levees)
>>>>>>> 6e4f0b13
        else:
            grid.add_1d2d(
                exchange_lines,
                connection_nodes=connection_nodes,
                channels=channels,
                pipes=pipes,
                locations=locations,
                culverts=culverts,
                obstacles=obstacles_and_levees,
                line_id_counter=line_id_counter,
            )
            grid.add_breaches(potential_breaches, breach_points)

    if grid_settings.use_0d_inflow in (
        InflowType.IMPERVIOUS_SURFACE.value,
        InflowType.SURFACE.value,
    ):
        # process zero-d information, either using the 'v2_surfaces'
        # or 'v2_impervious_surfaces' table.
        progress_callback(0.95, "Processing 0D domain...")
        if grid_settings.use_0d_inflow == InflowType.SURFACE.value:
            surfaces: Surfaces = db.get_surfaces()
        else:
            surfaces: ImperviousSurfaces = db.get_impervious_surfaces()
        grid.add_0d(surfaces)

    grid.finalize()
    return grid


def make_gridadmin(
    sqlite_path: Path,
    dem_path: Path,
    out_path: Optional[Path] = None,
    meta: dict = None,
    progress_callback: Optional[Callable[[float, str], None]] = None,
    upgrade: bool = False,
):
    """Create a Grid instance from sqlite and DEM paths

    The SQLite is expected to be validated already with threedi-modelchecker.

    Args:
        sqlite_path: The path to the input schematisation (SQLite) file
        dem_path: The path of the input DEM file (GeoTIFF)
        out_path: The path of the (to be created) output file. Allowed extensions
            are: .h5 (HDF5) and .gpkg (Geopackage). If not supplied, this function will
            return an in-memory representation of the Grid.
        meta: an optional dict with the following (optional) keys: model_slug (str),
            revision_hash (str), revision_nr (int), threedi_version (str)
        progress_callback: an optional function that updates the progress. The function
            should take an float in the range 0-1 and a message string.
        upgrade: whether to upgrade the sqlite (inplace) before processing

    Raises:
        threedigrid_builder.SchematisationError: if there is something wrong with
            the input schematisation (SQLite) file.
    """
    if isinstance(sqlite_path, str):
        sqlite_path = Path(sqlite_path)
    if isinstance(dem_path, str):
        dem_path = Path(dem_path)
    if out_path is None:
        Writer = DictOut
    else:
        if isinstance(out_path, str):
            out_path = Path(out_path)
        extension = out_path.suffix.lower()
        if extension == ".h5":
            Writer = GridAdminOut
        elif extension == ".gpkg":
            Writer = GeopackageOut
        else:
            raise ValueError(f"Unsupported output format '{extension}'")

    if not Writer.available():
        raise ImportError(
            "This output format is not available because dependencies are missing."
        )
    if progress_callback is None:
        progress_callback = _default_progress_callback

    grid = _make_gridadmin(
        sqlite_path,
        dem_path,
        meta=meta,
        progress_callback=progress_callback,
        upgrade=upgrade,
    )

    progress_callback(0.99, "Writing gridadmin...")
    with Writer(out_path) as writer:
        return writer.write(grid)


# Legacy
make_grid = make_gridadmin<|MERGE_RESOLUTION|>--- conflicted
+++ resolved
@@ -197,11 +197,7 @@
                 culverts=culverts,
                 line_id_counter=line_id_counter,
             )
-<<<<<<< HEAD
-            grid.add_breaches_legacy(connected_points)
-=======
-            grid.add_breaches(connected_points, grid.levees)
->>>>>>> 6e4f0b13
+            grid.add_breaches_legacy(connected_points, grid.levees)
         else:
             grid.add_1d2d(
                 exchange_lines,
