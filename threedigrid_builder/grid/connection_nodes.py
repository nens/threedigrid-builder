from .cross_section_locations import compute_bottom_level
from threedigrid_builder.base import array_of
from threedigrid_builder.base import Nodes
from threedigrid_builder.constants import CalculationType
from threedigrid_builder.constants import ContentType
from threedigrid_builder.constants import LineType
from threedigrid_builder.constants import NodeType

import itertools
import logging
import numpy as np
import pygeos


logger = logging.getLogger(__name__)

__all__ = ["ConnectionNodes"]


class ConnectionNode:
    id: int
    the_geom: pygeos.Geometry
    code: str
    storage_area: float
    manhole_id: int
    calculation_type: CalculationType
    manhole_indicator: int
    bottom_level: float
    drain_level: float
    surface_level: float
    manhole_shape: str  # enum with classes "00", "01", "02"
    manhole_width: float
    initial_waterlevel: float
    display_name: str
    zoom_category: int


@array_of(ConnectionNode)
class ConnectionNodes:
    def get_nodes(self, node_id_counter):
        """Convert connection nodes to a nodes instance

        Args:
            node_id_counter (iterable): an iterable yielding integers

        Returns:
            tuple of nodes (Nodes), segment_size (ndarray)
            nodes has data in the following columns:
            - id: 0-based counter generated here
            - coordinates
            - content_type: TYPE_V2_CHANNEL
            - content_pk: the id of the Channel from which this node originates
            - node_type: NODE_1D_STORAGE or NODE_1D_NO_STORAGE depending on storage_area
            - calculation_type: from calculation_type (which comes from manhole)
            - dmax: from bottom_level (which comes from manhole)
            - manhole_id: id of associated manhole.
            - drain_level: drain_level of associated manhole.
            - storage_area: area of connection_node.
        """
        node_type = np.where(
            self.storage_area > 0,
            int(NodeType.NODE_1D_STORAGE),
            int(NodeType.NODE_1D_NO_STORAGE),
        )

        # Check if manhole has drain_level below bottom_level
        is_manhole = self.manhole_id != -9999
        has_lower_drn_lvl = self.drain_level[is_manhole] < self.bottom_level[is_manhole]
        if np.any(has_lower_drn_lvl):
            ids = self.manhole_id[is_manhole][has_lower_drn_lvl]
            logger.warning(
                f"Manholes {sorted(ids.tolist())} have a "
                f"bottom_level that is above drain_level."
            )

        nodes = Nodes(
            id=itertools.islice(node_id_counter, len(self)),
            coordinates=pygeos.get_coordinates(self.the_geom),
            content_type=ContentType.TYPE_V2_CONNECTION_NODES,
            content_pk=self.id,
            node_type=node_type,
            calculation_type=self.calculation_type,
            dmax=self.bottom_level,
            manhole_id=self.manhole_id,
            drain_level=self.drain_level,
            storage_area=self.storage_area,
            display_name=self.display_name,
<<<<<<< HEAD
            zoom_category=self.zoom_category,
=======
>>>>>>> 805a733f
        )
        return nodes

    def get_1d2d_properties(self, nodes, node_idx, channels, locations):
        """Compute properties (is_closed, dpumax) of 1D-2D connection node flowlines.

        Args:
            nodes (Nodes): All nodes
            node_idx (array of int): indices into nodes for which to compute properties
            channels (Channels): required for nodes without drain_level
            locations (CrossSectionLocations): to take drain_level from for nodes
                without drain_level but with channel(s)

        Returns:
            tuple of:
            - is_closed (array of bool): based on self.manhole_id
            - dpumax (array of float): based on self.drain_level or locations.bank_level
        """
        # get the corresponding connection_node ids and indexes
        connection_node_id = nodes.content_pk[node_idx]
        connection_node_idx = self.id_to_index(connection_node_id)
        is_manhole = self.manhole_id[connection_node_idx] != -9999

        # for nodes without manhole, compute drain level from channel bank levels
        no_manhole = node_idx[~is_manhole]
        dpumax = np.full(len(self), np.nan)  # easier to initialize for all conn. nodes
        for name in ("connection_node_start_id", "connection_node_end_id"):
            has_node = np.isin(getattr(channels, name), nodes.content_pk[no_manhole])
            cn_idx_with_channel = self.id_to_index(getattr(channels, name)[has_node])
            if name == "connection_node_start_id":
                ds = 0.0
            else:
                ds = pygeos.length(channels.the_geom[has_node])
            drain_level = compute_bottom_level(
                channels.id[has_node],
                ds,
                locations,
                channels,
                "bank_level",
            )
            _put_if_less(dpumax, cn_idx_with_channel, drain_level)
        # filter out connection nodes that were not in node_idx (non-connected ones)
        dpumax = dpumax[connection_node_idx]

        # for manholes: put in the drain level
        dpumax[is_manhole] = self.drain_level[connection_node_idx[is_manhole]]
        return is_manhole, dpumax


def set_calculation_types(nodes, lines):
    """Set the calculation types for connection nodes that do not yet have one.

    The calculation_type of a connection nodes is based on
      - connection_node.manhole.calculation_type (set in ConnectionNode.get_nodes)
      - if not present, the calculation_type of adjacent channels, pipes, and culverts.
        are taken. if these are different, the precedence is:
          ISOLATED > DOUBLE_CONNECTED > CONNECTED > EMBEDDED
      - if not present, then the calculation type becomes ISOLATED

    Args:
        nodes (Nodes): the nodes, those with content_type == TYPE_V2_CONNECTION_NODES
          and without a calculation_type will get a new calculation_type
        lines (Lines): the lines, including channels and pipes
    """
    # Get the indices of the relevant nodes and lines
    node_idx = np.where(
        (nodes.content_type == ContentType.TYPE_V2_CONNECTION_NODES)
        & (nodes.calculation_type == -9999)
    )[0]
    line_idx = np.where(
        (lines.content_type == ContentType.TYPE_V2_CHANNEL)
        | (lines.content_type == ContentType.TYPE_V2_PIPE)
        | (lines.content_type == ContentType.TYPE_V2_CULVERT)
    )[0]

    for _type in (
        LineType.LINE_1D_ISOLATED,
        LineType.LINE_1D_DOUBLE_CONNECTED,
        LineType.LINE_1D_CONNECTED,
        LineType.LINE_1D_EMBEDDED,
    ):
        # Do the nodes have a line with this _type?
        has_this_type = np.isin(
            nodes.index_to_id(node_idx),
            lines.line[line_idx[lines.kcu[line_idx] == _type]],
        )
        # set the type (note: LineType and CalculationType have equal enum values)
        nodes.calculation_type[node_idx[has_this_type]] = _type
        # these nodes are 'done', skip them in the next loop
        node_idx = node_idx[~has_this_type]

    # Remaining nodes get ISOLATED
    nodes.calculation_type[node_idx] = CalculationType.ISOLATED


def _put_if_less(a, ind, v):
    """Replaces specified elements of an array with given values if  they are less."""
    # values can occur multiple times for the same index. sort descending by value so
    # that the lowest (latest) one will take precedence
    sorter = np.argsort(-v)
    v = v[sorter]
    ind = ind[sorter]
    # filter nan values
    is_nan = np.isnan(v)
    if is_nan.any():
        v = v[~is_nan]
        ind = ind[~is_nan]
    # same as v < a, except for how NaN is handled:
    is_less = ~(v > a[ind])
    if is_less.any():
        np.put(a, ind[is_less], v[is_less])


def set_bottom_levels(nodes, lines):
    """Set the bottom level (dmax) for connection nodes that do not yet have one.

    The bottom level (dmax) of a connection nodes is based on:
      - from the manhole.bottom_level
        - must be lower than the invert level of pipes (if not: error)
      - if not present: the lowest of all neigboring objects. we use
        lines.invert_level_start_point to get levels of channels, pipes, culverts,
        weirs, and orifices.
        - (not implemented) if no storage: invert levels should not differ more than
          cross section height! -> check this in threedi-modelchecker

    Args:
        nodes (Nodes): the nodes, those with content_type == TYPE_V2_CONNECTION_NODES
          and without a dmax will get a new dmax
        lines (Lines): the lines, including channels, pipes, weirs, and culverts
    """
    # The connection node dmax will be the lowest of these object types:
    OBJECT_TYPES = [
        ContentType.TYPE_V2_CHANNEL,
        ContentType.TYPE_V2_PIPE,
        ContentType.TYPE_V2_CULVERT,
        ContentType.TYPE_V2_WEIR,
        ContentType.TYPE_V2_ORIFICE,
    ]

    is_connection_node = nodes.content_type == ContentType.TYPE_V2_CONNECTION_NODES
    is_manhole = nodes.manhole_id != -9999
    # Copy the dmax of the manholes for later reference
    manhole_dmax = nodes.dmax[is_manhole].copy()
    # Get ids of the relevant nodes (including manholes for checking bottom levels)
    node_id = nodes.index_to_id(np.where(is_connection_node)[0])

    # line_idx: relevant lines
    line_idx = np.where(np.isin(lines.content_type, OBJECT_TYPES))[0]
    # line_idx_1: lines for which the connection node is the start
    line_idx_1 = line_idx[np.isin(lines.line[line_idx, 0], node_id)]
    if line_idx_1.size > 0:
        # get the dmax from the invert_level_start
        dmax = lines.invert_level_start_point[line_idx_1]
        # find the nodes that match to these lines and put the dmax
        _node_idx = nodes.id_to_index(lines.line[line_idx_1, 0])
        _put_if_less(nodes.dmax, _node_idx, dmax)
    # line_idx_2: lines for which the connection node is the end
    line_idx_2 = line_idx[np.isin(lines.line[line_idx, 1], node_id)]
    if line_idx_2.size > 0:
        # get the dmax from the invert_level_end
        dmax = lines.invert_level_end_point[line_idx_2]
        # find the nodes that match to these pipe lines and put the dmax
        _node_idx = nodes.id_to_index(lines.line[line_idx_2, 1])
        _put_if_less(nodes.dmax, _node_idx, dmax)

    # Check if the new node dmax is below the original manhole dmax
    has_lower_dmax = nodes.dmax[is_manhole] < manhole_dmax
    if np.any(has_lower_dmax):
        ids = nodes.manhole_id[is_manhole][has_lower_dmax]
        logger.warning(
            f"Manholes {sorted(ids.tolist())} have a "
            f"bottom_level that is above one ore more of the following connected "
            f"objects: channel reference level, pipe/culvert invert level, "
            f"weir/orifice crest level."
        )<|MERGE_RESOLUTION|>--- conflicted
+++ resolved
@@ -85,10 +85,7 @@
             drain_level=self.drain_level,
             storage_area=self.storage_area,
             display_name=self.display_name,
-<<<<<<< HEAD
             zoom_category=self.zoom_category,
-=======
->>>>>>> 805a733f
         )
         return nodes
 
