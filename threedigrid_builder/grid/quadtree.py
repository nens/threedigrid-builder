import itertools
import logging
import math

import numpy as np

from threedigrid_builder.base import Lines, Nodes, Quarters
from threedigrid_builder.constants import LineType, NodeType
from threedigrid_builder.exceptions import SchematisationError

from .fgrid import m_cells, m_quadtree

logger = logging.getLogger(__name__)


__all__ = ["QuadTree"]


def reduce_refinement_levels(refinements, num_refine_levels):
    """Determine the lowest refinement level that is actually in use.

    Args:
      refinements (GridRefinements): all gridrefinements polygon and linestrings
        with refinement levels. refinement_level may be changed inplace.
      num_refine_levels (int): the number of refinement levels supplied in the settings

    Returns:
      num_refine_levels (int), possibly lower than the input one
    """
    if refinements is not None and len(refinements) > 0:
        min_level = refinements.refinement_level.min().item()
    else:
        min_level = num_refine_levels

    min_level -= 1
    if refinements is not None:
        refinements.refinement_level -= min_level
    return num_refine_levels - min_level


class QuadTree:
    """Defines active cell levels for computational grid."""

    lgrmin: int
    pixel_size: float
    origin: float
    kmax: int
    mmax: int
    nmax: int
    dx: float
    lg: int
    quad_idx: int
    transform: float

    def __init__(
        self, subgrid_meta, num_refine_levels, min_gridsize, use_2d_flow, refinements
    ):
        pixel_size = subgrid_meta["pixel_size"]
        min_num_pix = min_gridsize / pixel_size
        if min_num_pix % 2 == 0:
            self.lgrmin = int(min_num_pix)
        else:
            raise SchematisationError(
                f"Smallest 2D grid cell does not contain an even number of pixels. "
                f"Smallest 2D grid cell size: {min_gridsize}m. Pixel size: {pixel_size}m."
            )

        # Maximum number of active grid levels in quadtree, note that this is 1 when there are no refinements.
        self.kmax = reduce_refinement_levels(refinements, num_refine_levels)
        # Number of pixels that fit along an edge of the smallest cell
        self.lgrmin *= 2 ** (num_refine_levels - self.kmax)

        # Array with column dimensions at every active grid level [0:kmax]
        self.mmax = np.empty((self.kmax,), dtype=np.int32, order="F")
        # Array with row dimensions of every active grid level [0:kmax].
        self.nmax = np.empty((self.kmax,), dtype=np.int32, order="F")
        # Array with cell widths at every active grid level [0:kmax].
        self.dx = np.empty((self.kmax,), dtype=np.float64, order="F")
        self.origin = (subgrid_meta["bbox"][0], subgrid_meta["bbox"][1])
        self.pixel_size = subgrid_meta["pixel_size"]

        lvl_multiplr = 2 ** np.arange(self.kmax - 1, -1, -1, dtype=np.int32)

        # Determine number of largest cells that fit over subgrid extent.
        max_pix_largest_cell = self.lgrmin * lvl_multiplr[0]
        max_large_cells_col = int(
            math.ceil(subgrid_meta["width"] / (max_pix_largest_cell))
        )
        max_large_cells_row = int(
            math.ceil(subgrid_meta["height"] / (max_pix_largest_cell))
        )

        # Calculate grid level dimensions.
        self.mmax[:] = max_large_cells_col * lvl_multiplr
        self.nmax[:] = max_large_cells_row * lvl_multiplr
        self.dx[:] = self.lgrmin * lvl_multiplr[::-1] * subgrid_meta["pixel_size"]

        # Array with dimensions of smallest active grid level and contains
        # map of active grid level for each quadtree cell.
        self.lg = self._apply_refinements(refinements)

        # Array with dimensions of smallest active grid level and contains
        # idx of active grid level for each quadtree cell.
        self.quad_idx = np.empty(
            (self.mmax[0], self.nmax[0]), dtype=np.int32, order="F"
        )
        self.n_cells = np.array(0, dtype=np.int32, order="F")
        self.n_lines_u = np.array(0, dtype=np.int32, order="F")
        self.n_lines_v = np.array(0, dtype=np.int32, order="F")

        m_quadtree.make_quadtree(
            self.kmax,
            self.mmax,
            self.nmax,
            self.lgrmin,
            use_2d_flow,
            subgrid_meta["area_mask"],
            self.lg,
            self.quad_idx,
            self.n_cells,
            self.n_lines_u,
            self.n_lines_v,
        )

        self.bounds = np.empty((self.n_cells, 4), dtype=np.float64, order="F")
        self.coords = np.empty((self.n_cells, 2), dtype=np.float64, order="F")
        self.pixel_coords = np.empty((self.n_cells, 4), dtype=np.int32, order="F")

        m_cells.set_bound_etc(
            np.array([self.origin[0], self.origin[1]], dtype=np.float64),
            self.kmax,
            self.mmax,
            self.nmax,
            self.dx,
            self.quad_idx,
            self.bounds,
            self.coords,
            self.pixel_coords,
            self.lgrmin,
        )

        if self.n_cells.sum() == 0:
            raise SchematisationError(
                "There are no 2D cells because the raster contains no active pixels"
            )

    def __repr__(self):
        return f"<Quadtree object with {self.kmax} refinement levels and {self.n_cells} active computational cells>"  # NOQA

    def _apply_refinements(self, refinements):
        """Set active grid levels for based on refinements and
        setting lg variable for refinement locations.

        Args:
          refinements (GridRefinements): all gridrefinements polygon and linestrings
            with refinement levels.

        Returns:
            lg (ndarray): Array with spatial refinement locations.
        """

        if refinements is None:
            return np.full(
                (self.mmax[0], self.nmax[0]), self.kmax, dtype=np.int32, order="F"
            )

        lg = refinements.rasterize(
            origin=self.origin,
            height=self.nmax[0],
            width=self.mmax[0],
            cell_size=self.dx[0],
            no_data_value=self.kmax,  # ?
        )
        return np.asfortranarray(lg.T)

    def get_nodes_lines(self, area_mask, node_id_counter, line_id_counter):
        """Compute 2D openwater Nodes based on computed Quadtree.

        Return:
          Nodes object
        """

        # Create all node arrays for filling in external Fortran routine.

        # We need a counter for all nodes.
        id_n = itertools.islice(node_id_counter, self.n_cells)
        nodk = np.empty((self.n_cells,), dtype=np.int32, order="F")
        nodm = np.empty((self.n_cells,), dtype=np.int32, order="F")
        nodn = np.empty((self.n_cells,), dtype=np.int32, order="F")
        bounds = np.empty((self.n_cells, 4), dtype=np.float64, order="F")
        coords = np.empty((self.n_cells, 2), dtype=np.float64, order="F")
        pixel_coords = np.empty((self.n_cells, 4), dtype=np.int32, order="F")

        # Node type is always openwater at first init
        node_type = np.full(
            (self.n_cells,), NodeType.NODE_2D_OPEN_WATER, dtype="O", order="F"
        )

        # Create all line array for filling in external Fortran routine
        total_lines = self.n_lines_u + self.n_lines_v

        # Line type is always openwater at first init
        kcu = np.full((total_lines,), LineType.LINE_2D_U, dtype="i4", order="F")
        kcu[self.n_lines_u : total_lines] = LineType.LINE_2D_V

        # Node connection array
        line = np.empty((total_lines, 2), dtype=np.int32, order="F")
        cross_pix_coords = np.full((total_lines, 4), -9999, dtype=np.int32, order="F")

        m_cells.set_2d_computational_nodes_lines(
            np.array([self.origin[0], self.origin[1]], dtype=np.float64),
            self.lgrmin,
            self.kmax,
            self.mmax,
            self.nmax,
            self.dx,
            self.lg,
            nodk,
            nodm,
            nodn,
            self.quad_idx,
            bounds,
            coords,
            pixel_coords,
            area_mask,
            line,
            cross_pix_coords,
            self.n_lines_u,
            self.n_lines_v,
        )

        idx = line[np.arange(total_lines), np.argmin(nodk[line[:, :]], axis=1)]
        lik = nodk[idx]
        lim = nodm[idx]
        lin = nodn[idx]

        nodes = Nodes(
            id=id_n,
            node_type=node_type,
            nodk=nodk,
            nodm=nodm,
            nodn=nodn,
            bounds=bounds,
            coordinates=coords,
            pixel_coords=pixel_coords,
            has_dem_averaged=0,
        )

        if np.any(line[:, 0] == line[:, 1]):
            raise RuntimeError("Quadtree produced self-connected lines")

        lines = Lines(
            id=itertools.islice(line_id_counter, len(line)),
            kcu=kcu,
            line=line,
            lik=lik,
            lim=lim,
            lin=lin,
            cross_pix_coords=cross_pix_coords,
        )

        return nodes, lines

    def get_quarters_admin(self, nodes, lines):
        """Compute 2D openwater quarter administration based on computed Quadtree.
        Determine the connecting flowlines for a quarter in u and v direction.
        Determine the adjacent calculation nodes for a quarter in u and v direction.

        Return:
          Quarters object
        """

        n_2d_nodes = np.count_nonzero(
            np.isin(nodes.node_type, NodeType.NODE_2D_OPEN_WATER)
        )
        n_2d_bnd_nodes = np.count_nonzero(
            np.isin(nodes.node_type, NodeType.NODE_2D_BOUNDARIES)
        )

        quarter_line = np.full((4 * n_2d_nodes, 2), -9999, dtype=np.int32, order="F")
        neighbour_node = np.full((4 * n_2d_nodes, 2), -9999, dtype=np.int32, order="F")

        m_cells.set_quarter_admin(
            nodes.nodk,
            nodes.nodm,
            nodes.nodn,
            lines.line,
            lines.kcu,
            quarter_line,
            neighbour_node,
            self.n_lines_u,
            self.n_lines_v,
            n_2d_bnd_nodes,
        )

        return Quarters(
            id=np.arange(0, 4 * n_2d_nodes),
            line=quarter_line,
            neighbour_node=neighbour_node,
<<<<<<< HEAD
        )


class Clone:
    """Defines active clone cells for computational grid."""

    def __init__(
        self,
        clone_array,
        clone_mask,
        quadtree,
        grid,
        area_mask,
    ):
        n_clones = clone_array.max() + 1
        if n_clones > 0:
            self.n_cells = np.copy(quadtree.n_cells)
            self.cell_numbering = np.full(
                (self.n_cells), -9999, dtype=np.int32, order="F"
            )  # For the new numbering of the quadtree cells
            self.clone_numbering = np.full(
                (n_clones), -9999, dtype=np.int32, order="F"
            )  # For the numbering of the clone cells
            self.clones_in_cell = np.zeros(
                (self.n_cells), dtype=np.int32, order="F"
            )  # Total number of clones in each quadtree cell
            self.n_newlines_u = np.copy(
                quadtree.n_lines_u
            )  # Total number of new 2D lines in u direction
            self.n_newlines_v = np.copy(
                quadtree.n_lines_v
            )  # Total number of new 2D lines in v direction
            self.n_interclone_lines = np.array(
                0, dtype=np.int32, order="F"
            )  # Total number of the lines linking 2 clones with the same quadtree cell
            lgrmin = quadtree.lgrmin
            line = grid.lines.line
            cross_pix_coords = grid.lines.cross_pix_coords
            nodk = grid.nodes.nodk
            nodm = grid.nodes.nodm
            nodn = grid.nodes.nodn
            bounds = grid.nodes.bounds
            coords = grid.nodes.coordinates
            pixel_coords = grid.nodes.pixel_coords
            ## To find the active clone cells and renumbering the whole cells (including clones)
            m_clone.find_active_clone_cells(
                self.n_cells,
                clone_array,
                self.cell_numbering,
                self.clone_numbering,
                self.clones_in_cell,
            )

            ## Count the new lines
            m_clone.make_clones(
                lgrmin,
                area_mask,
                clone_mask,
                self.clones_in_cell,
                self.cell_numbering,
                self.clone_numbering,
                line,
                nodk,
                nodm,
                nodn,
                self.n_newlines_u,
                self.n_newlines_v,
                self.n_interclone_lines,
            )

            # this includes all lines with new numbering for the cells
            total_line_number = (
                self.n_newlines_u + self.n_newlines_v + self.n_interclone_lines
            )
            self.line_new = np.empty(
                (total_line_number, 2),
                dtype=np.int32,
                order="F",
            )

            self.cross_pix_coords_new = np.full(
                (total_line_number, 4), -9999, dtype=np.int32, order="F"
            )

            ## Creat the new line administration
            m_clone.set_lines_with_clones(
                quadtree.n_lines_u,
                quadtree.n_lines_v,
                self.n_interclone_lines,
                lgrmin,
                area_mask,
                clone_mask,
                clone_array,
                self.clones_in_cell,
                self.cell_numbering,
                self.clone_numbering,
                line,
                nodk,
                nodm,
                nodn,
                self.line_new,
                self.cross_pix_coords_new,
                cross_pix_coords,
            )

            self.nodk_new = np.empty((self.n_cells), dtype=np.int32, order="F")
            self.nodm_new = np.empty((self.n_cells), dtype=np.int32, order="F")
            self.nodn_new = np.empty((self.n_cells), dtype=np.int32, order="F")
            self.bounds = np.empty((self.n_cells, 4), dtype=np.float64, order="F")
            self.coords = np.empty((self.n_cells, 2), dtype=np.float64, order="F")
            self.pixel_coords = np.empty((self.n_cells, 4), dtype=np.int32, order="F")

            m_clone.reset_nod_parameters(
                clone_array,
                nodk,
                nodm,
                nodn,
                self.nodk_new,
                self.nodm_new,
                self.nodn_new,
                bounds,
                coords,
                pixel_coords,
                self.bounds,
                self.coords,
                self.pixel_coords,
            )

        else:
            print("No clone cells are created")
=======
        )
>>>>>>> b1c4f5b9
<|MERGE_RESOLUTION|>--- conflicted
+++ resolved
@@ -8,7 +8,7 @@
 from threedigrid_builder.constants import LineType, NodeType
 from threedigrid_builder.exceptions import SchematisationError
 
-from .fgrid import m_cells, m_quadtree
+from .fgrid import m_cells, m_clone, m_quadtree
 
 logger = logging.getLogger(__name__)
 
@@ -297,7 +297,6 @@
             id=np.arange(0, 4 * n_2d_nodes),
             line=quarter_line,
             neighbour_node=neighbour_node,
-<<<<<<< HEAD
         )
 
 
@@ -427,7 +426,4 @@
             )
 
         else:
-            print("No clone cells are created")
-=======
-        )
->>>>>>> b1c4f5b9
+            print("No clone cells are created")