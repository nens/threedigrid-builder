--- conflicted
+++ resolved
@@ -25,7 +25,6 @@
 from threedigrid_builder.constants import ContentType, LineType, NodeType, WKT_VERSION
 from threedigrid_builder.exceptions import SchematisationError
 from threedigrid_builder.grid import ConnectionNodes, zero_d
-from threedigrid_builder.grid.clones import Clone
 from threedigrid_builder.utils import Dataset
 
 from . import connection_nodes as connection_nodes_module
@@ -334,11 +333,6 @@
         area_mask,
         node_id_counter,
         line_id_counter,
-<<<<<<< HEAD
-=======
-        clone_array,
-        clone_mask,
->>>>>>> b1c4f5b9
     ):
         """Construct the 2D grid based on the quadtree object.
 
@@ -371,41 +365,6 @@
             area_mask, node_id_counter, line_id_counter
         )
 
-<<<<<<< HEAD
-=======
-        if clone_array is not None and clone_mask is not None:
-            clone = Clone(
-                clone_array,
-                clone_mask,
-                quadtree,
-                lines.line,
-                lines.cross_pix_coords,
-                nodes.nodk,
-                nodes.nodm,
-                nodes.nodn,
-                nodes.bounds,
-                nodes.coordinates,
-                nodes.pixel_coords,
-                area_mask,
-            )
-
-            node_id_counter = itertools.count()
-            line_id_counter = itertools.count()
-
-            nodes, lines = clone.update(
-                quadtree,
-                clone,
-                nodes,
-                lines,
-                node_id_counter,
-                line_id_counter,
-            )
-
-            # TODO: update number clones
-            # TODO: add to Fragment model in Grid.
-            # TODO: export fragments as tiff as well?
-
->>>>>>> b1c4f5b9
         # Some general quadtree grid statistics we need in the .h5 later on.
         quadtree_stats = QuadtreeStats(
             lgrmin=quadtree.lgrmin,
