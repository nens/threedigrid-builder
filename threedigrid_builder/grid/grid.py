from . import connection_nodes as connection_nodes_module
from . import cross_section_locations as csl_module
from . import dem_average_area as dem_average_area_module
from . import embedded as embedded_module
from . import initial_waterlevels as initial_waterlevels_module
from . import obstacles as obstacles_module
from .cross_section_definitions import CrossSections
from dataclasses import dataclass
from dataclasses import fields
from threedigrid_builder.base import Breaches
from threedigrid_builder.base import Levees
from threedigrid_builder.base import Lines
from threedigrid_builder.base import Nodes
from threedigrid_builder.base import Pumps
from threedigrid_builder.base import Surfaces as GridSurfaces
from threedigrid_builder.base import replace
from threedigrid_builder.base.settings import GridSettings
from threedigrid_builder.base.settings import TablesSettings
from threedigrid_builder.constants import ContentType
from threedigrid_builder.constants import LineType
from threedigrid_builder.constants import NodeType
from threedigrid_builder.grid.zero_d import Surfaces, ImperviousSurfaces

from typing import Optional
from typing import Tuple, Union

import numpy as np
import pygeos
import threedigrid_builder


__all__ = ["Grid", "GridMeta", "QuadtreeStats"]

NODE_ORDER = {
    NodeType.NODE_2D_OPEN_WATER: 1,
    NodeType.NODE_2D_GROUNDWATER: 2,
    NodeType.NODE_1D_NO_STORAGE: 3,
    NodeType.NODE_1D_STORAGE: 3,
    NodeType.NODE_2D_BOUNDARIES: 4,
    NodeType.NODE_2D_GROUNDWATER_BOUNDARIES: 5,
    NodeType.NODE_1D_BOUNDARIES: 6,
}
# failsafe for future adding of types:
assert len(NodeType) == len(NODE_ORDER)

LINE_ORDER = {
    LineType.LINE_2D_U: 1,
    LineType.LINE_2D_OBSTACLE_U: 1,
    LineType.LINE_2D_V: 2,
    LineType.LINE_2D_OBSTACLE_V: 2,
    LineType.LINE_2D: 2,
    LineType.LINE_2D_OBSTACLE: 2,
    LineType.LINE_2D_VERTICAL: 3,
    LineType.LINE_2D_GROUNDWATER: 4,
    LineType.LINE_1D_EMBEDDED: 5,
    LineType.LINE_1D_ISOLATED: 5,
    LineType.LINE_1D_CONNECTED: 5,
    LineType.LINE_1D_LONG_CRESTED: 5,
    LineType.LINE_1D_SHORT_CRESTED: 5,
    LineType.LINE_1D_DOUBLE_CONNECTED: 5,
    LineType.LINE_1D2D_SINGLE_CONNECTED_CLOSED: 6,
    LineType.LINE_1D2D_SINGLE_CONNECTED_OPEN_WATER: 6,
    LineType.LINE_1D2D_DOUBLE_CONNECTED_CLOSED: 6,
    LineType.LINE_1D2D_DOUBLE_CONNECTED_OPEN_WATER: 6,
    LineType.LINE_1D2D_POSSIBLE_BREACH: 6,
    LineType.LINE_1D2D_ACTIVE_BREACH: 6,
    LineType.LINE_1D2D_GROUNDWATER_OPEN_WATER: 7,
    LineType.LINE_1D2D_GROUNDWATER_SEWER: 7,
    LineType.LINE_2D_BOUNDARY_WEST: 8,
    LineType.LINE_2D_BOUNDARY_EAST: 8,
    LineType.LINE_2D_BOUNDARY_SOUTH: 8,
    LineType.LINE_2D_BOUNDARY_NORTH: 8,
    # LineType.LINE_2D_GROUNDWATER_BOUNDARY: 9, (to be implemented)
}
LINE_ORDER_BOUNDARY_1D = 10
# failsafe for future adding of types:
assert len(LineType) == len(LINE_ORDER)


@dataclass
class GridMeta:
    """Metadata that needs to end up in the gridadmin file."""

    model_name: str  # name from sqlite globalsettings.name

    grid_settings: GridSettings
    tables_settings: TablesSettings

    epsg_code: int = 28992  # SQLite EPSG is ignored if DEM file is present
    model_slug: Optional[str] = None  # from repository.slug
    revision_hash: Optional[str] = None  # from repository.revision.hash
    revision_nr: Optional[int] = None  # from repository.revision.number
    threedi_version: Optional[str] = None  # threedi-api version
    threedicore_version: Optional[str] = None  # not used anymore
    threedigrid_builder_version: str = ""  # filled in __post_init__
    threedi_tables_version: Optional[str] = None  # filled in threedi-tables

    # TODO what to do with use_1d_flow, use_2d_flow, manhole_storage_area
    has_0d: bool = False
    has_1d: bool = False
    has_2d: bool = False
    has_embedded: bool = False
    has_breaches: bool = False
    has_groundwater: bool = False
    has_groundwater_flow: bool = False
    has_interception: bool = False
    has_pumpstations: bool = False
    has_simple_infiltration: bool = False
    has_max_infiltration_capacity: bool = False
    has_interflow: bool = False
    has_initial_waterlevels: bool = True

    extent_1d: Optional[Tuple[float, float, float, float]] = None
    extent_2d: Optional[Tuple[float, float, float, float]] = None
    zero_dim_extent: Optional[Tuple[float, float, float, float]] = None

    @classmethod
    def from_dict(cls, dct):
        """Construct skipping unknown fields and None values"""
        class_fields = {f.name for f in fields(cls)}
        return cls(
            **{k: v for k, v in dct.items() if k in class_fields and v is not None}
        )

    def __post_init__(self):
        if not self.threedigrid_builder_version:
            self.threedigrid_builder_version = threedigrid_builder.__version__


@dataclass
class QuadtreeStats:
    lgrmin: int
    kmax: int
    mmax: Tuple[int, ...]
    nmax: Tuple[int, ...]
    dx: Tuple[float, ...]
    dxp: float
    x0p: float
    y0p: float


class Grid:
    def __init__(
        self,
        nodes: Nodes,
        lines: Lines,
        pumps: Optional[Pumps] = None,
        cross_sections: Optional[CrossSections] = None,
        surfaces: Optional[GridSurfaces] = None,
        nodes_embedded=None,
        levees=None,
        breaches=None,
        meta=None,
        quadtree_stats=None,
    ):
        if not isinstance(nodes, Nodes):
            raise TypeError(f"Expected Nodes instance, got {type(nodes)}")
        if not isinstance(lines, Lines):
            raise TypeError(f"Expected Lines instance, got {type(lines)}")
        if pumps is None:
            pumps = Pumps(id=[])
        elif not isinstance(pumps, Pumps):
            raise TypeError(f"Expected Pumps instance, got {type(pumps)}")
        if cross_sections is None:
            cross_sections = CrossSections(id=[])
        elif not isinstance(cross_sections, CrossSections):
            raise TypeError(
                f"Expected CrossSections instance, got {type(cross_sections)}"
            )
        if nodes_embedded is None:
            nodes_embedded = Nodes(id=[])
        elif not isinstance(nodes_embedded, Nodes):
            raise TypeError(f"Expected Nodes instance, got {type(nodes_embedded)}")
<<<<<<< HEAD

        if surfaces is None:
            surfaces = GridSurfaces(id=[])
        elif not isinstance(surfaces, GridSurfaces):
            raise TypeError(f"Expected Surfaces instance, got {type(surfaces)}")

=======
        if levees is not None and not isinstance(levees, Levees):
            raise TypeError(f"Expected Levees instance, got {type(levees)}")
        if breaches is not None and not isinstance(breaches, Breaches):
            raise TypeError(f"Expected Breaches instance, got {type(breaches)}")
>>>>>>> fc7fa868
        self.nodes = nodes
        self.lines = lines
        self.meta = meta
        self.surfaces = surfaces
        self.quadtree_stats = quadtree_stats
        self.pumps = pumps
        self.cross_sections = cross_sections
        self.nodes_embedded = nodes_embedded
        self.levees = levees
        self.breaches = breaches
        self._cell_tree = None

    def __add__(self, other):
        """Concatenate two grids without renumbering nodes."""
        if self.__class__ is not other.__class__:
            raise TypeError(
                "Cannot concatenate {self} with {other} as they are not of "
                "equal types."
            )
        new_attrs = {}
        for name in ("nodes", "lines", "nodes_embedded", "surfaces"):
            new_attrs[name] = getattr(self, name) + getattr(other, name)
        for name in (
            "meta",
            "quadtree_stats",
            "pumps",
            "cross_sections",
            "levees",
            "breaches",
        ):
            if getattr(other, name) is None:
                new_attrs[name] = getattr(self, name)
            else:
                new_attrs[name] = getattr(other, name)
        return self.__class__(**new_attrs)

    def __repr__(self):
        return f"<Grid object with {len(self.nodes)} nodes and {len(self.lines)} lines>"

    @property
    def cell_tree(self):
        """A pygeos STRtree of the cells in this grid

        The indices in the tree equal the node indices.
        """
        if self._cell_tree is None:
            is_2d_open = self.nodes.node_type == NodeType.NODE_2D_OPEN_WATER
            geoms = np.empty(len(self.nodes), dtype=object)
            geoms[is_2d_open] = pygeos.box(*self.nodes.bounds[is_2d_open].T)
            self._cell_tree = pygeos.STRtree(geoms)
        return self._cell_tree

    @classmethod
    def from_meta(cls, **kwargs):
        """Construct a grid with only metadata"""
        meta = GridMeta.from_dict(kwargs)
        # set flags
        s = meta.tables_settings  # shorthand
        meta.has_interception = s.interception_type is not None
        meta.has_groundwater_flow = s.groundwater_hydro_connectivity_type is not None
        meta.has_simple_infiltration = s.infiltration_rate_type is not None
        meta.has_max_infiltration_capacity = s.max_infiltration_capacity_type is not None
        meta.has_groundwater = s.groundwater_impervious_layer_level_type is not None
        meta.has_interflow = s.interflow_type is not None and s.interflow_type != 0
        return cls(Nodes(id=[]), Lines(id=[]), meta=meta)

    @classmethod
    def from_quadtree(cls, quadtree, area_mask, node_id_counter, line_id_counter):
        """Construct the 2D grid based on the quadtree object.

        Args:
            quadtree (QuadTree): grid of refinement levels and active cell idx
              are used.
            area_mask (numpy.ndarray) : Array with raster of active pixels.
            node_id_counter (iterable): an iterable yielding integers
            line_id_counter (iterable): an iterable yielding integers

        Returns:
            Grid with data in the following columns:
            - nodes.id: integer generated from node_id_counter
            - nodes.coordinates: node coordinates
            - nodes.bounds: node bounds
            - nodes.node_type: Node_type (initially NODE_2D_OPEN_WATER)
            - nodes.nodk: Grid refinement level of node
            - nodes.nodm: horizontal index of node at grid refinement level nodk
            - nodes.nodn: vertical index of node at grid refinement level nodk
            - lines.id: integer generated from line_id_counter
            - lines.line: lines between connecting nodes.
            - lines.lik: Grid refinement level of line (smallest at refinements.)
            - lines.lim: horizontal index of line at grid refimenent level lik
            - lines.lin: vertical index line at grid refimenent level lik
        """

        nodes, lines = quadtree.get_nodes_lines(
            area_mask, node_id_counter, line_id_counter
        )

        # Some general quadtree grid statistics we need in the .h5 later on.
        quadtree_stats = QuadtreeStats(
            lgrmin=quadtree.lgrmin,
            kmax=quadtree.kmax,
            mmax=quadtree.mmax,
            nmax=quadtree.nmax,
            dx=quadtree.dx,
            dxp=quadtree.pixel_size,
            x0p=quadtree.origin[0],
            y0p=quadtree.origin[1],
        )

        lines.set_line_coords(nodes)
        return cls(nodes=nodes, lines=lines, quadtree_stats=quadtree_stats)

    @classmethod
    def from_connection_nodes(cls, connection_nodes, node_id_counter):
        """Construct a grid (only nodes) for the connection nodes

        Args:
            connection_nodes (ConnectionNodes): id and the_geom are used
            node_id_counter (iterable): an iterable yielding integers

        Returns:
            Grid with data in the following columns:
            - nodes.id: integer generated from node_id_counter
            - nodes.coordinates: node coordinates (from self.the_geom)
            - nodes.content_type: TYPE_V2_CONNECTION_NODES
            - nodes.content_pk: the user-supplied id
            - nodes.node_type: NODE_1D_NO_STORAGE / NODE_1D_STORAGE
            - nodes.calculation_type: only if set on Manhole
        """
        return cls(connection_nodes.get_nodes(node_id_counter), Lines(id=[]))

    @classmethod
    def from_linear_objects(
        cls,
        connection_nodes,
        objects,
        definitions,
        cell_tree,
        global_dist_calc_points,
        embedded_cutoff_threshold,
        node_id_counter,
        embedded_node_id_counter,
        line_id_counter,
        connection_node_offset=0,
    ):
        """Construct a grid for linear objects (channels, pipes, culverts)

        Args:
            connection_nodes (ConnectionNodes): used to map ids to indices
            objects (Channels, Pipes, Culverts)
            definitions (CrossSectionDefinitions): to map definition ids
            cell_tree (pygeos.STRtree): strtree of the 2D cells (for embedded channels)
            global_dist_calc_points (float): Default node interdistance.
            embedded_cutoff_threshold (float): The min length of an embedded line.
            node_id_counter (iterable): an iterable yielding integers
            embedded_node_id_counter (iterable): an iterable yielding integers
            line_id_counter (iterable): an iterable yielding integers
            connection_node_offset (int): offset to give connection node
              indices in the returned lines.line. Default 0.

        Returns:
            Grid with data in the following columns:
            - nodes.id: integer generated from node_id_counter
            - nodes.coordinates
            - nodes.content_type: depends on linear object type
            - nodes.content_pk: the id of the object from which this node originates
            - nodes.node_type: NODE_1D_NO_STORAGE
            - nodes.calculation_type: copied from the object
            - nodes.s1d: the node's position along the channel
            - lines.id: integer generated from line_id_counter
            - lines.line: lines between nodes (including connection nodes)
            - lines.content_type: depends on linear object type
            - lines.content_pk: the id of the object from which this line originates
            - lines.kcu: from the object's calculation_type
            - lines.line_geometries: a segment of the channel geometry
            - lines.ds1d: the length of the line
            - lines.s1d: the position of the line's velocity point along the object
            - lines.cross1: the cross section definition id of the line (pipe/culvert)
            - lines.cross_weight: always 1.0 (pipe/culvert)
            - lines.invert_level_start_point: invert level at line start (pipe/culvert)
            - lines.invert_level_end_point: invert level at line end (pipe/culvert)
        """
        objects.set_geometries(connection_nodes)
        nodes = objects.interpolate_nodes(node_id_counter, global_dist_calc_points)
        lines = objects.get_lines(
            connection_nodes,
            definitions,
            nodes,
            line_id_counter,
            connection_node_offset=connection_node_offset,
        )
        nodes_embedded, lines_s1d, lines_ds1d_half = objects.get_embedded(
            cell_tree,
            embedded_cutoff_threshold,
            embedded_node_id_counter,
        )
        if len(lines_s1d) > 0:
            # And construct the lines (also connecting to connection nodes)
            lines_embedded = objects.get_lines(
                connection_nodes,
                definitions,
                nodes_embedded,
                line_id_counter,
                connection_node_offset=connection_node_offset,
                embedded_mode=True,
            )
            # Override the velocity point locations (the defaulted to the line midpoint,
            # while for embedded objects we force them to the cell edges)
            lines_embedded.s1d[:] = lines_s1d
            lines_embedded.ds1d_half[:] = lines_ds1d_half
            lines += lines_embedded
            # Later gridbuilder functions expect ordering by content_pk
            lines.reorder_by("content_pk")
        return cls(nodes, lines, nodes_embedded=nodes_embedded)

    @classmethod
    def from_structures(
        cls,
        connection_nodes,
        weirs,
        orifices,
        definitions,
        line_id_counter,
        connection_node_offset=0,
    ):
        """Construct a grid for the weirs and orifices

        Args:
            connection_nodes (ConnectionNodes): used to map ids to indices
            weirs (Weirs)
            orifices (Orifices)
            definitions (CrossSectionDefinitions)
            global_dist_calc_points (float): Default node interdistance.
            node_id_counter (iterable): an iterable yielding integers
            line_id_counter (iterable): an iterable yielding integers
            connection_node_offset (int): offset to give connection node
              indices in the returned lines.line. Default 0.

        Returns:
            Grid with data in the following columns:
            - nodes.id: integer generated from node_id_counter
            - nodes.coordinates
            - nodes.content_type: culvert, weir, or orifice
            - nodes.content_pk: the id of the Culvert from which this node originates
            - nodes.node_type: NODE_1D_NO_STORAGE
            - nodes.calculation_type: from the culvert
            - lines.id: integer generated from line_id_counter
            - lines.line: lines between connection nodes and added culvert nodes
            - lines.content_type: culvert, weir, or orifice
            - lines.content_pk: the id of the object from which this line originates
            - lines.kcu: from the object's calculation_type
            - lines.line_geometries: a segment of the culvert's geometry or none
        """
        lines = weirs.get_lines(
            connection_nodes, definitions, line_id_counter, connection_node_offset
        )
        lines += orifices.get_lines(
            connection_nodes, definitions, line_id_counter, connection_node_offset
        )
        return cls(Nodes(id=[]), lines)

    def set_calculation_types(self):
        """Set the calculation types for connection nodes that do not yet have one.

        ConnectionNodes, Channels and Pipes should be present in the grid.
        """
        connection_nodes_module.set_calculation_types(self.nodes, self.lines)

    def set_bottom_levels(self):
        """Set the bottom levels (dmax and dpumax) for 1D nodes and lines

        This assumes that the channel weights have been computed already.

        The levels are based on:
        1. channel, pipe, culvert nodes: use invert level start & end of the lines
        2. connection nodes: see connection_nodes.set_bottom_levels
        3. lines: dpumax = greatest of the two neighboring nodes dmax
          - except for channels with no interpolated nodes: take reference level, but
            only if that is higher than the two neighboring nodes.
        """
        CH = ContentType.TYPE_V2_CHANNEL
        PI = ContentType.TYPE_V2_PIPE
        CV = ContentType.TYPE_V2_CULVERT

        # Channels, Pipes, Culverts, interpolated nodes which require dmax update:
        mask = np.isin(self.nodes.content_type, [CH, PI, CV]) & ~np.isfinite(
            self.nodes.dmax
        )

        # Get the invert level from the connecting line. Each interpolated node has
        # by definition exactly one line going from it. So we can do this:
        sorter = np.argsort(self.lines.line[:, 0])
        idx = np.searchsorted(self.lines.line[sorter, 0], self.nodes.id[mask])
        assert np.all(self.lines.line[sorter, 0][idx] == self.nodes.id[mask])
        self.nodes.dmax[mask] = self.lines.invert_level_start_point[sorter][idx]

        # Connection nodes: logic based on the connected objects
        connection_nodes_module.set_bottom_levels(self.nodes, self.lines)

        # Lines: based on the nodes
        self.lines.set_bottom_levels(self.nodes, allow_nan=True)

        # Fix channel lines: set dpumax of channel lines that have no interpolated nodes
        csl_module.fix_dpumax(self.lines, self.nodes)

    def set_initial_waterlevels(self, connection_nodes, channels, pipes, culverts):
        """Apply initial waterlevels (global or per connection nodes) to all 1D nodes.

        Bottom levels (dmax) should be set already.

        Args:
            connection_nodes (ConnectionNodes): used to map ids to indices
            channels (Channels)
            pipes (Pipes)
            culverts (Culverts)

        """
        initial_waterlevels_module.compute_initial_waterlevels(
            self.nodes,
            connection_nodes=connection_nodes,
            channels=channels,
            pipes=pipes,
            culverts=culverts,
        )

    def set_obstacles(self, obstacles, levees):
        """Set obstacles on 2D lines by determining intersection between
           line_coords (these must be knows at this point) and obstacle geometry.
           Set kcu to 101 and changes flod and flou to crest_level.

        Also store levees on this grid for later output (and Breach determination)

        Args:
            obstacles (Obstacles)
            levees (Levees)
        """
        self.levees = levees
        obstacles_module.apply_obstacles(self.lines, obstacles, levees)

    def set_boundary_conditions_1d(self, boundary_conditions_1d):
        boundary_conditions_1d.apply(self)

    def set_boundary_conditions_2d(
        self,
        boundary_conditions_2d,
        quadtree,
        node_id_counter,
        line_id_counter,
    ):
        nodes, lines = boundary_conditions_2d.get_nodes_and_lines(
            self.nodes,
            self.cell_tree,
            quadtree,
            node_id_counter,
            line_id_counter,
        )
        self.nodes += nodes
        self.lines += lines

    def set_pumps(self, pumps):
        """Set the pumps on this grid object

        Args:
            pumps (Pumps): the pumps to set, this is changed inplace
        """
        self.pumps = pumps
        self.pumps.renumber()
        self.pumps.set_lines(self.nodes)
        self.pumps.set_node_data(self.nodes)

    def set_cross_sections(self, definitions):
        """Set the cross sections on this grid object

        Args:
            definitions (CrossSectionDefinitions)
        """
        # TODO Skip definitions that are not used (and remap cross1 and cross2)
        self.cross_sections = definitions.convert()

    def embed_nodes(self, embedded_node_id_counter):
        """Integrate embedded connection nodes into the 2D cells.

        grid.nodes_embedded will contain the removed (embedded) nodes.
        """
        # before connecting lines to 2D nodes, first set the line_coords based on the
        # original coordinate of the embedded nodes:
        self.lines.set_line_coords(self.nodes)

        self.nodes_embedded += embedded_module.embed_nodes(
            self, embedded_node_id_counter
        )

    def add_1d2d(
        self,
        connected_points,
        connection_nodes,
        channels,
        pipes,
        locations,
        culverts,
        line_id_counter,
    ):
        """Connect 1D and 2D elements by adding 1D-2D lines.

        Every (double) connected node gets a 1D-2D connection to the cell in which it
        is located. Double connected gives two lines to the same node.

        In addition to id and line attributes, also the kcu (line type) and dpumax
        (bottom level) are computed.
        """
        self.lines += connected_points.get_lines(
            self.cell_tree,
            self.nodes,
            connection_nodes,
            channels,
            pipes,
            locations,
            culverts,
            line_id_counter,
        )

<<<<<<< HEAD

    def add_0d(self, surfaces: Union[Surfaces, ImperviousSurfaces]):
        surfaces.apply(self)
=======
    def add_breaches(self, connected_points):
        """The breaches are derived from the ConnectedPoints: if a ConnectedPoint
        references a Levee, it will result in a Breach. The Breach gets the properties
        from the Levee (max_breach_depth, material) but these may be unset.
        """
        self.lines.set_line_coords(self.nodes)
        self.lines.fix_line_geometries()
        self.breaches = connected_points.get_breaches(self.lines, self.levees)
>>>>>>> fc7fa868

    def set_dem_averaged_cells(self, dem_average_areas):
        """Determine which nodes need to be dem averaged during tables preprocessing.

        Args:
            dem_average_areas (DemAverageAreas)
        """
        if len(dem_average_areas) > 0:
            dem_average_area_module.apply_dem_average_areas(
                self.nodes, self.cell_tree, dem_average_areas
            )

    def sort(self):
        """Sort the nodes and lines into the order required by the calculation core.

        Resets the nodes and lines ids to consecutive indices starting from 0.
        Also maps lines.line and pumps.line according to the new nodes indices.

        See NODE_ORDER and LINE_ORDER for the order.
        """
        node_sorter = np.argsort(replace(self.nodes.node_type, NODE_ORDER))
        line_sort_groups = replace(self.lines.kcu, LINE_ORDER)
        line_sort_groups[self.lines.is_1d_boundary == 1] = LINE_ORDER_BOUNDARY_1D
        line_sorter = np.argsort(line_sort_groups)

        # now sort the nodes and lines and reset their ids
        old_node_ids = self.nodes.id.copy()
        self.nodes.reorder(node_sorter)
        self.nodes.id[:] = np.arange(len(self.nodes))
        old_line_ids = self.lines.id.copy()
        self.lines.reorder(line_sorter)
        self.lines.id[:] = np.arange(len(self.lines))

        # create mapping with the node new ids on the position of the old node ids
        new_node_ids = np.empty(old_node_ids[-1] + 1, dtype=self.nodes.id.dtype)
        new_node_ids[old_node_ids[node_sorter]] = self.nodes.id

        # apply the node id mappings to lines.line
        self.lines.line[:] = np.take(new_node_ids, self.lines.line)

        # sort boundary lines so that they internally match the boundary node order
        BOUNDARY_NODE_TYPES = (
            NodeType.NODE_1D_BOUNDARIES,
            NodeType.NODE_2D_BOUNDARIES,
            NodeType.NODE_2D_GROUNDWATER_BOUNDARIES,
        )
        bc_node_ids = self.nodes.id[np.isin(self.nodes.node_type, BOUNDARY_NODE_TYPES)]
        self.lines.sort_by_nodes(bc_node_ids)

        # create mapping with the line new ids on the position of the old line ids
        new_line_ids = np.empty(old_line_ids[-1] + 1, dtype=self.lines.id.dtype)
        new_line_ids[old_line_ids[line_sorter]] = self.lines.id

        # apply the mappings to other datasets that contain references to nodes or lines
        if self.pumps is not None:
            mask = self.pumps.line != -9999
            self.pumps.line[mask] = np.take(new_node_ids, self.pumps.line[mask])
        if self.nodes_embedded is not None:
            self.nodes_embedded.embedded_in = np.take(
                new_node_ids, self.nodes_embedded.embedded_in
            )
        if self.breaches is not None:
            self.breaches.levl = np.take(new_line_ids, self.breaches.levl)

    def finalize(self):
        """Finalize the Grid, computing and setting derived attributes"""
        self.sort()
        self.lines.set_line_coords(self.nodes)
        self.lines.fix_line_geometries()
        self.lines.set_discharge_coefficients()
        self.meta: GridMeta
        if len(self.pumps) > 0:
            self.meta.has_pumpstations = True
        self.meta.has_initial_waterlevels = np.isfinite(
            self.nodes.initial_waterlevel
        ).any()
        self.meta.extent_1d = self.nodes.get_extent_1d()
        self.meta.extent_2d = self.nodes.get_extent_2d()

        if self.surfaces:
            self.meta.zero_dim_extent = self.surfaces.get_extent()

        # TODO: calculate zero-dim-extent
        # self.meta.zero_dim_extent = 
        self.meta.has_1d = (
            self.meta.extent_1d is not None or len(self.nodes_embedded) > 0
        )
        self.meta.has_0d = self.meta.zero_dim_extent is not None
        self.meta.has_2d = self.meta.extent_2d is not None
        self.meta.has_breaches = self.breaches is not None and len(self.breaches) > 0
        if len(self.nodes_embedded) > 0:
            self.meta.has_embedded = True<|MERGE_RESOLUTION|>--- conflicted
+++ resolved
@@ -171,19 +171,16 @@
             nodes_embedded = Nodes(id=[])
         elif not isinstance(nodes_embedded, Nodes):
             raise TypeError(f"Expected Nodes instance, got {type(nodes_embedded)}")
-<<<<<<< HEAD
 
         if surfaces is None:
             surfaces = GridSurfaces(id=[])
         elif not isinstance(surfaces, GridSurfaces):
             raise TypeError(f"Expected Surfaces instance, got {type(surfaces)}")
 
-=======
         if levees is not None and not isinstance(levees, Levees):
             raise TypeError(f"Expected Levees instance, got {type(levees)}")
         if breaches is not None and not isinstance(breaches, Breaches):
             raise TypeError(f"Expected Breaches instance, got {type(breaches)}")
->>>>>>> fc7fa868
         self.nodes = nodes
         self.lines = lines
         self.meta = meta
@@ -605,11 +602,9 @@
             line_id_counter,
         )
 
-<<<<<<< HEAD
-
     def add_0d(self, surfaces: Union[Surfaces, ImperviousSurfaces]):
         surfaces.apply(self)
-=======
+
     def add_breaches(self, connected_points):
         """The breaches are derived from the ConnectedPoints: if a ConnectedPoint
         references a Levee, it will result in a Breach. The Breach gets the properties
@@ -618,7 +613,6 @@
         self.lines.set_line_coords(self.nodes)
         self.lines.fix_line_geometries()
         self.breaches = connected_points.get_breaches(self.lines, self.levees)
->>>>>>> fc7fa868
 
     def set_dem_averaged_cells(self, dem_average_areas):
         """Determine which nodes need to be dem averaged during tables preprocessing.
