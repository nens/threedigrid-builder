--- conflicted
+++ resolved
@@ -1,13 +1,8 @@
 from . import connection_nodes as connection_nodes_module
-<<<<<<< HEAD
-from . import cross_section_locations as csl_module
-=======
 from . import dem_average_area as dem_average_area_module
->>>>>>> ad4638a2
 from . import embedded as embedded_module
 from . import initial_waterlevels as initial_waterlevels_module
 from . import obstacles as obstacles_module
-from . import dem_average_area as dem_average_area_module
 from .cross_section_definitions import CrossSections
 from dataclasses import dataclass
 from dataclasses import fields
