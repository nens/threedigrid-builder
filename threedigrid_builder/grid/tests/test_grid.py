from threedigrid_builder.base import Lines
from threedigrid_builder.base import Nodes
from threedigrid_builder.grid import ConnectionNodes
from threedigrid_builder.grid import Grid
from unittest import mock

import numpy as np
import pygeos
import pytest


@pytest.fixture
def connection_nodes():
    return ConnectionNodes(
        the_geom=pygeos.points([(0, 0), (10, 0)]),
        id=np.array([1, 3]),
        code=np.array(["one", "two"]),
    )


@pytest.fixture
def grid():
    return Grid(nodes=Nodes(id=[]), lines=Lines(id=[]))


@pytest.fixture
def grid2d():
    quadtree_stats = {
        "lgrmin": 2,
        "kmax": 1,
        "mmax": np.array([1]),
        "nmax": np.array([1]),
        "dx": np.array([2.]),
        "pixel_geotransform": np.array([0., 1., 0., 0. - 1., 0.]),
    }
    return Grid(
        nodes=Nodes(id=[0, 1]), lines=Lines(id=[0]), quadtree_stats=quadtree_stats
    )


@pytest.fixture
def grid1d():
    return Grid(nodes=Nodes(id=[2, 3]), lines=Lines(id=[1]), epsg_code=4326)


def test_from_quadtree():

    quadtree = mock.Mock()
    area_mask = mock.Mock()
    counter = mock.Mock()
    nodes = Nodes(id=[])
    lines = Lines(id=[])

    quadtree.get_nodes_lines.return_value = nodes, lines

    grid = Grid.from_quadtree(
        quadtree=quadtree,
        area_mask=area_mask,
        node_id_counter=counter,
        line_id_counter=counter,
    )

    assert isinstance(grid, Grid)
    assert grid.nodes is nodes
    assert grid.lines is lines


<<<<<<< HEAD
def test_from_connection_nodes():
    connection_nodes = mock.Mock()
    counter = mock.Mock()
    nodes = Nodes(id=[])

    connection_nodes.get_nodes.return_value = nodes
=======
def test_concatenate_grid(grid2d, grid1d):
    grid = grid2d + grid1d
    assert grid.epsg_code == grid1d.epsg_code
    assert grid.quadtree_stats == grid2d.quadtree_stats
    assert_array_equal(grid.nodes.id[0:2], grid2d.nodes.id)
    assert_array_equal(grid.nodes.id[2:], grid1d.nodes.id)


def test_from_connection_nodes(connection_nodes):
    counter = itertools.count(start=2)
>>>>>>> 6aa458b8

    grid = Grid.from_connection_nodes(connection_nodes, counter)

    connection_nodes.get_nodes.assert_called_with(counter)

    assert grid.nodes is nodes
    assert len(grid.lines) == 0


def test_from_channels():
    connection_nodes = mock.Mock()
    channels = mock.Mock()
    counter = mock.Mock()
    segment_size = mock.Mock()
    connection_node_offset = mock.Mock()
    nodes = Nodes(id=[])
    lines = Lines(id=[])

    channels.interpolate_nodes.return_value = nodes, segment_size
    channels.get_lines.return_value = lines
    grid = Grid.from_channels(
        connection_nodes,
        channels,
        global_dist_calc_points=100.0,
        node_id_counter=counter,
        line_id_counter=counter,
        connection_node_offset=connection_node_offset,
    )

    assert isinstance(grid, Grid)
    assert grid.nodes is nodes
    assert grid.lines is lines

    channels.interpolate_nodes.assert_called_with(counter, 100.0)
    channels.get_lines.assert_called_with(
        connection_nodes,
        nodes,
        counter,
        segment_size=segment_size,
        connection_node_offset=connection_node_offset,
    )


@mock.patch("threedigrid_builder.grid.grid.compute_weights")
def test_set_channel_weights(compute_weights, grid):
    locations = mock.Mock()
    channels = mock.Mock()

    grid.set_channel_weights(locations, channels)

    compute_weights.assert_called_with(grid.lines, locations, channels)


@mock.patch("threedigrid_builder.grid.grid.set_calculation_types")
def test_set_calculation_types(set_calculation_types, grid):
    grid.set_calculation_types()
    set_calculation_types.assert_called_with(grid.nodes, grid.lines)<|MERGE_RESOLUTION|>--- conflicted
+++ resolved
@@ -65,32 +65,26 @@
     assert grid.lines is lines
 
 
-<<<<<<< HEAD
 def test_from_connection_nodes():
     connection_nodes = mock.Mock()
     counter = mock.Mock()
     nodes = Nodes(id=[])
 
     connection_nodes.get_nodes.return_value = nodes
-=======
+    grid = Grid.from_connection_nodes(connection_nodes, counter)
+
+    connection_nodes.get_nodes.assert_called_with(counter)
+
+    assert grid.nodes is nodes
+    assert len(grid.lines) == 0
+
+
 def test_concatenate_grid(grid2d, grid1d):
     grid = grid2d + grid1d
     assert grid.epsg_code == grid1d.epsg_code
     assert grid.quadtree_stats == grid2d.quadtree_stats
     assert_array_equal(grid.nodes.id[0:2], grid2d.nodes.id)
     assert_array_equal(grid.nodes.id[2:], grid1d.nodes.id)
-
-
-def test_from_connection_nodes(connection_nodes):
-    counter = itertools.count(start=2)
->>>>>>> 6aa458b8
-
-    grid = Grid.from_connection_nodes(connection_nodes, counter)
-
-    connection_nodes.get_nodes.assert_called_with(counter)
-
-    assert grid.nodes is nodes
-    assert len(grid.lines) == 0
 
 
 def test_from_channels():
