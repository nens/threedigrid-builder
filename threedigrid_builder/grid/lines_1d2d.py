--- conflicted
+++ resolved
@@ -1,22 +1,9 @@
-<<<<<<< HEAD
-from threedigrid_builder.base import array_of
-from .levees import Breaches
-from threedigrid_builder.base import Lines
-from threedigrid_builder.base import search
-from threedigrid_builder.constants import CalculationType
-from threedigrid_builder.constants import ContentType
-from threedigrid_builder.constants import LineType
-from threedigrid_builder.constants import NodeType
-from threedigrid_builder.exceptions import SchematisationError
-
-=======
->>>>>>> 0e6a5edb
 import itertools
 
 import numpy as np
 import pygeos
 
-from threedigrid_builder.base import Array, Breaches, Lines, search
+from threedigrid_builder.base import Array, Lines, search
 from threedigrid_builder.constants import (
     CalculationType,
     ContentType,
@@ -24,6 +11,8 @@
     NodeType,
 )
 from threedigrid_builder.exceptions import SchematisationError
+
+from .levees import Breaches
 
 __all__ = ["ConnectedPoints"]
 
