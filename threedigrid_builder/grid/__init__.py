"""The domain layer (main logic) of the project

This layer contains all the entities and logic surrounding those entities.

The domain layer does not depend on the interface or application layers.
"""

from .boundary_conditions import *  # NOQA
from .channels import *  # NOQA
from .connection_nodes import *  # NOQA
from .cross_section_definitions import *  # NOQA
from .cross_section_locations import *  # NOQA
from .pipes import *  # NOQA
from .grid_refinement import *  # NOQA
from .grid import *  # NOQA
from .quadtree import *  # NOQA
from .structures import *  # NOQA
from .obstacles import *  # NOQA
from .embedded import *  # NOQA
from .lines_1d2d import *  # NOQA
<<<<<<< HEAD
from .dem_average_area import * # NOQA
from .zero_d import * # NOQA
=======
from .dem_average_area import *  # NOQA
>>>>>>> fc7fa868
<|MERGE_RESOLUTION|>--- conflicted
+++ resolved
@@ -18,9 +18,5 @@
 from .obstacles import *  # NOQA
 from .embedded import *  # NOQA
 from .lines_1d2d import *  # NOQA
-<<<<<<< HEAD
 from .dem_average_area import * # NOQA
-from .zero_d import * # NOQA
-=======
-from .dem_average_area import *  # NOQA
->>>>>>> fc7fa868
+from .zero_d import * # NOQA