--- conflicted
+++ resolved
@@ -6,90 +6,7 @@
 
 
 @pytest.fixture(scope="session")
-<<<<<<< HEAD
-def h5_out(tmpdir_factory):
-    nodes = Nodes(
-        id=[0, 1, 2],
-        dmax=[1.2, 2.2, 3.3],
-    )
-    lines = Lines(
-        id=[0, 1, 2, 3, 4],
-        dpumax=[1.2, 2.2, 3.3, 4.2, 5.1],
-        line=[[0, 1], [1, 2], [2, 0], [0, 2], [2, 1]],
-        line_geometries=[
-            pygeos.linestrings([[1, 1], [2, 2]]),
-            pygeos.linestrings([[1, 1], [2, 2], [3, 3]]),
-            None,
-            None,
-            None,
-        ],
-        cross1=[0, -9999, 1, 1, 2],
-        cross2=[-9999, -9999, -9999, -9999, 3],
-    )
-    pumps = Pumps(
-        id=[0, 1, 2],
-        capacity=[0.1, 1.2, 2.5],
-        line=[[0, 1], [1, 2], [2, 3]],
-    )
-    meta = GridMeta(
-        epsg_code=12432634,
-        model_name="test-name",
-        grid_settings=GridSettings(
-            use_2d=True,
-            use_1d_flow=True,
-            use_2d_flow=True,
-            use_0d_inflow=0,
-            grid_space=20.0,
-            dist_calc_points=25.0,
-            kmax=4,
-        ),
-        tables_settings=TablesSettings(
-            table_step_size=0.05,
-            frict_coef=0.03,
-            frict_coef_type=9,
-        ),
-    )
-    quadtree_stats = QuadtreeStats(
-        **{
-            "lgrmin": 5,
-            "kmax": 2,
-            "mmax": np.array([2, 4], dtype=np.int32),
-            "nmax": np.array([3, 5], dtype=np.int32),
-            "dx": np.array([1.0, 2.0], dtype=np.float64),
-            "dxp": 0.5,
-            "x0p": 10.0,
-            "y0p": 10.0,
-        }
-    )
-    cross_sections = CrossSections(
-        id=[0, 1, 2],
-        width_1d=[0.2, 1.5, 3.1],
-        count=[4, 2, -9999],
-        offset=[0, 4, -9999],
-    )
-    cross_sections.tables = np.random.random((6, 2))
-    nodes_embedded = Nodes(
-        id=[0, 1],
-        embedded_in=[1, 2],
-        dmax=[2.3, 0.2],
-    )
-    levees = Levees(
-        id=[0, 1],
-        the_geom=[
-            pygeos.linestrings([[1, 1], [2, 2]]),
-            pygeos.linestrings([[1, 1], [2, 2], [3, 3]]),
-        ],
-    )
-    breaches = Breaches(
-        id=[0, 1],
-        coordinates=[[0, 0], [1, 1]],
-        levl=[4, 3],
-        levee_id=[1, 0],
-    )
-
-=======
 def h5_out(tmpdir_factory, grid_all):
->>>>>>> a004b2b6
     path = tmpdir_factory.mktemp("h5") / "gridadmin.h5"
     with GridAdminOut(path) as out:
         out.write(grid_all)
