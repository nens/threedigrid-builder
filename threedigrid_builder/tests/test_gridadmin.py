--- conflicted
+++ resolved
@@ -206,7 +206,6 @@
         # ("threedicore_version", (), "S"),  # deleted
     ],
 )
-<<<<<<< HEAD
 def test_write_attrs(h5_out, attr, shape, dtype):
     assert h5_out.attrs[attr].shape == shape
     assert h5_out.attrs[attr].dtype == np.dtype(dtype)
@@ -231,9 +230,6 @@
 )  # [(x, y) for x in list(f) for y in list(f[x].attrs)]
 def test_write_sub_attrs(h5_out, group, attr):
     assert h5_out[group].attrs[attr] == 1
-=======
-def test_write_grid_characteristics(h5_out, attr, dtype):
-    assert h5_out.attrs[attr].dtype == np.dtype(dtype)
 
 
 # obtained from bergermeer gridadmin.h5, edited:
@@ -265,5 +261,4 @@
 )
 def test_write_pumps(h5_out, dataset, shape, dtype):
     assert h5_out["pumps"][dataset].shape == shape
-    assert h5_out["pumps"][dataset].dtype == np.dtype(dtype)
->>>>>>> 8c2c6406
+    assert h5_out["pumps"][dataset].dtype == np.dtype(dtype)