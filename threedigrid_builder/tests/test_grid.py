--- conflicted
+++ resolved
@@ -1,21 +1,3 @@
-<<<<<<< HEAD
-from numpy.testing import assert_array_equal
-from threedigrid_builder.grid import Breaches
-from threedigrid_builder.base import GridSettings
-from threedigrid_builder.base import Lines
-from threedigrid_builder.base import Nodes
-from threedigrid_builder.base import Pumps
-from threedigrid_builder.base import TablesSettings
-from threedigrid_builder.constants import ContentType
-from threedigrid_builder.constants import InitializationType
-from threedigrid_builder.constants import LineType
-from threedigrid_builder.constants import NodeType
-from threedigrid_builder.grid import ConnectionNodes
-from threedigrid_builder.grid import Grid
-from threedigrid_builder.grid import GridMeta
-from threedigrid_builder.grid import QuadtreeStats
-=======
->>>>>>> 0e6a5edb
 from unittest import mock
 
 import numpy as np
@@ -23,21 +5,20 @@
 import pytest
 from numpy.testing import assert_array_equal
 
-from threedigrid_builder.base import (
-    Breaches,
-    GridSettings,
-    Lines,
-    Nodes,
-    Pumps,
-    TablesSettings,
-)
+from threedigrid_builder.base import GridSettings, Lines, Nodes, Pumps, TablesSettings
 from threedigrid_builder.constants import (
     ContentType,
     InitializationType,
     LineType,
     NodeType,
 )
-from threedigrid_builder.grid import ConnectionNodes, Grid, GridMeta, QuadtreeStats
+from threedigrid_builder.grid import (
+    Breaches,
+    ConnectionNodes,
+    Grid,
+    GridMeta,
+    QuadtreeStats,
+)
 
 
 @pytest.fixture
