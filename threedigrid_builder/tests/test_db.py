from pygeos.testing import assert_geometries_equal
from threedigrid_builder.base import GridSettings
from threedigrid_builder.base import Levees
from threedigrid_builder.base import Pumps
from threedigrid_builder.base import TablesSettings
from threedigrid_builder.constants import BoundaryType
from threedigrid_builder.constants import CalculationType
from threedigrid_builder.constants import ContentType
from threedigrid_builder.constants import CrossSectionShape
from threedigrid_builder.constants import FrictionType
from threedigrid_builder.constants import InitializationType
from threedigrid_builder.constants import Material
from threedigrid_builder.constants import SewerageType
from threedigrid_builder.grid import BoundaryConditions1D
from threedigrid_builder.grid import BoundaryConditions2D
from threedigrid_builder.grid import Channels
from threedigrid_builder.grid import ConnectedPoints
from threedigrid_builder.grid import ConnectionNodes
from threedigrid_builder.grid import CrossSectionDefinitions
from threedigrid_builder.grid import CrossSectionLocations
from threedigrid_builder.grid import Culverts
from threedigrid_builder.grid import Orifices
from threedigrid_builder.grid import Pipes
from threedigrid_builder.grid import Weirs
from threedigrid_builder.interface import SQLite
from unittest import mock

import numpy as np
import pygeos


def test_init():
    path = "/some/path"

    with mock.patch("threedigrid_builder.interface.db.ThreediDatabase") as db:
        sqlite = SQLite(path)

    db.assert_called_with(
        connection_settings={"db_path": path, "db_file": path}, db_type="spatialite"
    )

    assert sqlite.db is db.return_value


def test_get_boundary_conditions_1d(db):
    boundary_conditions_1d = db.get_boundary_conditions_1d()
    assert isinstance(boundary_conditions_1d, BoundaryConditions1D)

    # some test samples
    assert len(boundary_conditions_1d) == 4
    assert boundary_conditions_1d.id[1] == 2
    assert boundary_conditions_1d.boundary_type[2] == BoundaryType.DISCHARGE
    assert boundary_conditions_1d.connection_node_id[3] == 59


def test_get_boundary_conditions_2d(db):
    boundary_conditions_2d = db.get_boundary_conditions_2d()
    assert isinstance(boundary_conditions_2d, BoundaryConditions2D)

    assert len(boundary_conditions_2d) == 0


def test_get_channels(db):
    channels = db.get_channels()
    assert isinstance(channels, Channels)

    # some test samples
    assert len(channels.id) == 1175
    assert_geometries_equal(
        channels.the_geom[0],
        pygeos.Geometry(
            "LINESTRING (109798 518896, 109815 518823, 109818 518812, 109822 518800, 109834 518750)"
        ),
        tolerance=1,
    )
    assert channels.id[11] == 12
    assert channels.code[42] == "151"
    assert channels.calculation_type[494] == CalculationType.CONNECTED
    assert channels.dist_calc_points[580] == 100.0
    assert channels.connection_node_start_id[536] == 1377
    assert channels.connection_node_end_id[1163] == 1056
    assert channels.id[1174] == 666668899
    assert channels.display_name[33] == "801"


def test_get_connected_points(db):
    connected_points = db.get_connected_points()
    assert isinstance(connected_points, ConnectedPoints)

    assert len(connected_points) == 1931
    assert connected_points.id[56] == 57
    assert_geometries_equal(
        connected_points.the_geom[1321],
        pygeos.Geometry("POINT (109012 517295)"),
        tolerance=1,
    )
    assert np.isnan(connected_points.exchange_level[0])
    assert connected_points.exchange_level[1322] == 0.0  # copied from levee
    assert connected_points.content_type[1320] == ContentType.TYPE_V2_CHANNEL
    assert connected_points.content_pk[1321] == 206
    assert connected_points.node_number[1322] == 2
    assert connected_points.calculation_point_id[1322] == 1701
    assert connected_points.levee_id[1322] == 3


def test_get_connection_nodes(db):
    connection_nodes = db.get_connection_nodes()
    assert isinstance(connection_nodes, ConnectionNodes)

    # some test samples
    assert len(connection_nodes.id) == 1360
    assert_geometries_equal(
        connection_nodes.the_geom[0],
        pygeos.Geometry("POINT (110404 517792)"),
        tolerance=1,
    )
    assert connection_nodes.id[11] == 12
    assert connection_nodes.storage_area[39] == 0.64
    assert np.isnan(connection_nodes.storage_area[49])
    assert connection_nodes.code[494] == ""
    assert connection_nodes.initial_waterlevel[169] == -0.4
    # manhole fields
    assert connection_nodes.manhole_id[10] == 11
    assert connection_nodes.manhole_id[100] == -9999
    assert connection_nodes.calculation_type[1] == CalculationType.CONNECTED
    assert connection_nodes.manhole_indicator[6] == 1
    assert connection_nodes.bottom_level[9] == -3.51
    assert connection_nodes.drain_level[1] == -0.82
    assert connection_nodes.surface_level[35] == -0.54
    assert connection_nodes.manhole_shape[40] == "00"
    assert connection_nodes.manhole_width[32] == 0.8


def test_get_cross_section_definitions(db):
    definitions = db.get_cross_section_definitions()
    assert isinstance(definitions, CrossSectionDefinitions)

    # some test samples
    assert len(definitions.id) == 11
    assert definitions.id[8] == 97
    assert definitions.shape[7] == CrossSectionShape.RECTANGLE
    assert definitions.height[10] == "0.4"
    assert definitions.width[2] == "0.315"


def test_get_cross_section_locations(db):
    locations = db.get_cross_section_locations()
    assert isinstance(locations, CrossSectionLocations)

    # some test samples
    assert len(locations.id) == 1175
    assert_geometries_equal(
        locations.the_geom[96], pygeos.Geometry("POINT (111104 521655)"), tolerance=1
    )
    assert locations.id[11] == 12
    assert locations.definition_id[365] == 98
    assert locations.channel_id[448] == 452
    assert locations.reference_level[691] == -3.0
    assert locations.bank_level[995] == -1.7
    assert locations.friction_type[1103] == FrictionType.MANNING
    assert locations.friction_value[1103] == 0.03


def test_get_grid_refinements(db):
    grid_refinements = db.get_grid_refinements()

    # some test samples
    assert len(grid_refinements.id) == 6
    assert_geometries_equal(
        grid_refinements.the_geom[3],
        pygeos.Geometry(
            "LINESTRING (110173 517604, 110327 517527, 110461 517809, 110249 517909, 110147 517700, 110304 517616, 110368 517765, 110280 517816, 110242 517726, 110300 517701, 110316 517749)"
        ),
        tolerance=1,
    )
    assert_geometries_equal(
        grid_refinements.the_geom[4],
        pygeos.Geometry(
            "POLYGON ((108334 517481, 108701 517460, 108686 517171, 108324 517197, 108334 517481))"
        ),
        tolerance=1,
    )
    assert grid_refinements.refinement_level[1] == 1
    assert grid_refinements.display_name[3] == "riolering"
    assert grid_refinements.display_name[5] == "test_polygon2"
    assert grid_refinements.code[5] == "2"


def test_get_levees(db):
    levees = db.get_levees()
    assert isinstance(levees, Levees)

    assert len(levees) == 3
    assert levees.id[1] == 2
    assert_geometries_equal(
        pygeos.get_point(levees.the_geom[0], 0),
        pygeos.Geometry("POINT (110241 519070)"),
        tolerance=1,
    )
    assert levees.crest_level[1] == 0.0
    assert levees.max_breach_depth[2] == 4.0
    assert levees.material[0] == Material.SAND


def test_get_obstacles(db):
    obstacles = db.get_obstacles()
    assert (len(obstacles)) == 0


def test_get_pipes(db):
    pipes = db.get_pipes()
    assert isinstance(pipes, Pipes)

    # some test samples
    assert len(pipes.id) == 42
    assert pipes.id[1] == 2
    assert pipes.code[2] == "71022_71023"
    assert pipes.calculation_type[3] == CalculationType.ISOLATED
    assert pipes.connection_node_start_id[4] == 37
    assert pipes.connection_node_end_id[5] == 35
    assert pipes.cross_section_definition_id[9] == 7
    assert pipes.invert_level_start_point[16] == -3.91
    assert pipes.invert_level_end_point[19] == -3.62
    assert pipes.sewerage_type[24] == SewerageType.WASTEWATER
    assert pipes.friction_type[28] == FrictionType.MANNING
    assert pipes.friction_value[36] == 0.0145
    assert pipes.display_name[33] == "71518_71517"
    assert pipes.zoom_category[15] == 3


def test_get_settings(db):
    result = db.get_settings()
    assert result["epsg_code"] == 28992
    assert result["model_name"] == "simple_infil_no_grndwtr"

    g = result["grid_settings"]
    assert isinstance(g, GridSettings)
    # some settings copied over from SQLite:
    assert g.use_1d_flow is True
    assert g.use_2d_flow is True
    assert g.grid_space == 20.0
    assert g.dist_calc_points == 15.0
    assert g.kmax == 4
    assert g.embedded_cutoff_threshold == 0.05
    assert g.max_angle_1d_advection == 0.4 * np.pi
    # use_2d is based on the presence of dem_file:
    assert g.use_2d is True

    s = result["tables_settings"]
    assert isinstance(s, TablesSettings)
    assert s.table_step_size == 0.05
    assert s.frict_type == 2
    assert s.frict_coef == 0.03
    assert s.frict_coef_type == InitializationType.GLOBAL
    assert s.interception_global == 100.0
    assert s.interception_type == InitializationType.NO_AGG
    assert s.table_step_size_1d == 0.05
    assert s.table_step_size_volume_2d == 0.05
    assert s.manhole_storage_area is None

    # groundwater settings
    assert s.groundwater_impervious_layer_level == -5.0
    assert s.groundwater_impervious_layer_level_type == InitializationType.GLOBAL
    assert s.phreatic_storage_capacity == 0.25
    assert s.phreatic_storage_capacity_type == InitializationType.GLOBAL
    assert s.equilibrium_infiltration_rate == 100.0
    assert s.equilibrium_infiltration_rate_type == InitializationType.GLOBAL
    assert s.initial_infiltration_rate == 300.0
    assert s.initial_infiltration_rate_type == InitializationType.GLOBAL
    assert s.infiltration_decay_period == 0.1
    assert s.infiltration_decay_period_type == InitializationType.GLOBAL
    assert s.groundwater_hydro_connectivity == 1.0
    assert s.groundwater_hydro_connectivity_type == InitializationType.GLOBAL

    # there are interflow settings, but most are unset
    assert s.interflow_type == 0  # means: no interflow
    assert s.porosity is None
    assert s.porosity_type is None
    assert s.porosity_layer_thickness is None
    assert s.impervious_layer_elevation is None
    assert s.hydraulic_conductivity is None
    assert s.hydraulic_conductivity_type is None

    # there are no infiltration settings
    assert s.infiltration_rate is None
    assert s.infiltration_rate_type is None
    assert s.infiltration_surface_option == 0
    assert s.max_infiltration_capacity_type is None


def test_get_pumps(db):
    pumps = db.get_pumps()
    assert isinstance(pumps, Pumps)

    # some test samples
    assert len(pumps) == 19
    assert pumps.id[11] == 13
    assert pumps.code[0] == "Rioolgemaal"
    assert pumps.capacity[12] == 0.288
    assert pumps.connection_node_start_id[13] == 1006
    assert pumps.connection_node_end_id[0] == -9999  # NULL handling
    assert pumps.connection_node_end_id[2] == 218
    assert pumps.type_[5] == 1
    assert pumps.start_level[0] == -4.0
    assert pumps.lower_stop_level[18] == -1.9
    assert np.isnan(pumps.upper_stop_level[15])
<<<<<<< HEAD
    assert pumps.zoom_category[15] == 5
=======
    assert pumps.display_name[10] == "KGM-JL-18"
>>>>>>> d62b56d7


def test_get_culverts(db):
    culverts = db.get_culverts()
    assert isinstance(culverts, Culverts)

    # some test samples
    assert len(culverts) == 92

    assert culverts.id[89] == 2000112
    assert culverts.code[35] == "500"
    assert_geometries_equal(
        culverts.the_geom[36],
        pygeos.Geometry("LINESTRING (108351 516428, 108357 516430)"),
        tolerance=1,
    )
    assert culverts.dist_calc_points[52] == 20.0
    assert culverts.connection_node_start_id[45] == 1220
    assert culverts.connection_node_end_id[61] == 1620
    assert culverts.calculation_type[4] == CalculationType.ISOLATED
    assert culverts.cross_section_definition_id[0] == 97
    assert culverts.invert_level_start_point[21] == -2.39
    assert culverts.invert_level_end_point[83] == -3.28
    assert culverts.discharge_coefficient_negative[0] == 0.8
    assert culverts.discharge_coefficient_positive[0] == 0.8
    assert culverts.friction_type[28] == FrictionType.MANNING
    assert culverts.friction_value[36] == 0.03
    assert culverts.display_name[32] == "KDU-Q-18482"
    assert culverts.zoom_category[15] == 2


def test_get_orifices(db):
    orifices = db.get_orifices()
    assert isinstance(orifices, Orifices)

    # no orifices in test dataset
    assert len(orifices) == 0


def test_get_weirs(db):
    weirs = db.get_weirs()
    assert isinstance(weirs, Weirs)

    # some test samples
    assert len(weirs) == 56

    assert weirs.id[13] == 17
    assert weirs.code[11] == "317"
    assert weirs.connection_node_start_id[40] == 1643
    assert weirs.connection_node_end_id[7] == 394
    assert weirs.crest_level[26] == -2.508
    assert weirs.crest_type[0] == CalculationType.SHORT_CRESTED
    assert weirs.cross_section_definition_id[0] == 8
    assert weirs.discharge_coefficient_negative[0] == 0.0
    assert weirs.discharge_coefficient_positive[0] == 0.8
    assert weirs.friction_type[28] == FrictionType.MANNING
    assert weirs.friction_value[36] == 0.03
    assert weirs.display_name[33] == "KST-JL-76"
    assert weirs.zoom_category[15] == 2


def test_get_dem_average(db):
    dem_avg_areas = db.get_dem_average_areas()
    # no dem_average_areas in test dataset
    assert len(dem_avg_areas) == 0


def test_get_surfaces(db):
    surfaces = db.get_surfaces()
    # No surfaces in test dataset
    assert len(surfaces) == 0


def test_get_impervious_surfaces(db):
    impervious_surfaces = db.get_impervious_surfaces()
    # No impervious_surfaces in test dataset
    assert len(impervious_surfaces) == 0<|MERGE_RESOLUTION|>--- conflicted
+++ resolved
@@ -304,11 +304,8 @@
     assert pumps.start_level[0] == -4.0
     assert pumps.lower_stop_level[18] == -1.9
     assert np.isnan(pumps.upper_stop_level[15])
-<<<<<<< HEAD
     assert pumps.zoom_category[15] == 5
-=======
     assert pumps.display_name[10] == "KGM-JL-18"
->>>>>>> d62b56d7
 
 
 def test_get_culverts(db):
