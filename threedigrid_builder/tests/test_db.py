<<<<<<< HEAD
from threedigrid_builder.grid.grid import GridAttrs
=======
from threedigrid_builder.base import Pumps
>>>>>>> 8c2c6406
from threedigrid_builder.constants import CalculationType
from threedigrid_builder.constants import CrossSectionShape
from threedigrid_builder.constants import FrictionType
from threedigrid_builder.constants import SewerageType
from threedigrid_builder.base import MakeGridSettings, MakeTablesSettings
from threedigrid_builder.grid import Channels
from threedigrid_builder.grid import ConnectionNodes
from threedigrid_builder.grid import CrossSectionDefinitions
from threedigrid_builder.grid import CrossSectionLocations
from threedigrid_builder.grid import Culverts
from threedigrid_builder.grid import Orifices
from threedigrid_builder.grid import Pipes
from threedigrid_builder.grid import Weirs
from threedigrid_builder.interface import SQLite
from unittest import mock

import numpy as np
import pygeos


def test_init():
    path = "/some/path"

    with mock.patch("threedigrid_builder.interface.db.ThreediDatabase") as db:
        sqlite = SQLite(path)

    db.assert_called_with(
        connection_settings={"db_path": path, "db_file": path}, db_type="spatialite"
    )

    assert sqlite.db is db.return_value


def test_get_channels(db):
    channels = db.get_channels()
    assert isinstance(channels, Channels)

    # some test samples
    assert len(channels.id) == 1175
    assert (
        pygeos.to_wkt(channels.the_geom[0])
        == "LINESTRING (109798 518896, 109815 518823, 109818 518812, 109822 518800, 109834 518750)"
    )
    assert channels.id[11] == 12
    assert channels.code[42] == "151"
    assert channels.calculation_type[494] == CalculationType.CONNECTED
    assert channels.dist_calc_points[580] == 100.0
    assert channels.connection_node_start_id[536] == 1377
    assert channels.connection_node_end_id[1163] == 1056
    assert channels.id[1174] == 666668899


def test_get_connection_nodes(db):
    connection_nodes = db.get_connection_nodes()
    assert isinstance(connection_nodes, ConnectionNodes)

    # some test samples
    assert len(connection_nodes.id) == 1360
    assert pygeos.to_wkt(connection_nodes.the_geom[0]) == "POINT (110404 517792)"
    assert connection_nodes.id[11] == 12
    assert connection_nodes.storage_area[39] == 0.64
    assert np.isnan(connection_nodes.storage_area[49])
    assert connection_nodes.code[494] == ""
    # manhole fields
    assert connection_nodes.manhole_id[10] == 11
    assert connection_nodes.manhole_id[100] == -9999
    assert connection_nodes.calculation_type[1] == CalculationType.CONNECTED
    assert connection_nodes.manhole_indicator[6] == 1
    assert connection_nodes.bottom_level[9] == -3.51
    assert connection_nodes.drain_level[1] == -0.82
    assert connection_nodes.surface_level[35] == -0.54
    assert connection_nodes.manhole_shape[40] == "00"
    assert connection_nodes.manhole_width[32] == 0.8


def test_get_cross_section_definitions(db):
    definitions = db.get_cross_section_definitions()
    assert isinstance(definitions, CrossSectionDefinitions)

    # some test samples
    assert len(definitions.id) == 11
    assert definitions.id[8] == 97
    assert definitions.shape[7] == CrossSectionShape.RECTANGLE
    assert definitions.height[10] == 0.4
    assert definitions.width[2] == 0.315


def test_get_cross_section_locations(db):
    locations = db.get_cross_section_locations()
    assert isinstance(locations, CrossSectionLocations)

    # some test samples
    assert len(locations.id) == 1175
    assert pygeos.to_wkt(locations.the_geom[96]) == "POINT (111104 521655)"
    assert locations.id[11] == 12
    assert locations.definition_id[365] == 98
    assert locations.channel_id[448] == 452
    assert locations.reference_level[691] == -3.0
    assert locations.bank_level[995] == -1.7
    assert locations.friction_type[1103] == FrictionType.MANNING
    assert locations.friction_value[1103] == 0.03


def test_get_grid_refinements(db):
    grid_refinements = db.get_grid_refinements()

    # some test samples
    assert len(grid_refinements.id) == 6
    assert (
        pygeos.to_wkt(grid_refinements.the_geom[3])
        == "LINESTRING (110173 517604, 110327 517527, 110461 517809, 110249 517909, 110147 517700, 110304 517616, 110368 517765, 110280 517816, 110242 517726, 110300 517701, 110316 517749)"
    )
    assert (
        pygeos.to_wkt(grid_refinements.the_geom[4])
        == "POLYGON ((108334 517481, 108701 517460, 108686 517171, 108324 517197, 108334 517481))"
    )
    assert grid_refinements.refinement_level[1] == 1
    assert grid_refinements.display_name[3] == "riolering"
    assert grid_refinements.display_name[5] == "test_polygon2"
    assert grid_refinements.code[5] == "2"


def test_get_pipes(db):
    pipes = db.get_pipes()
    assert isinstance(pipes, Pipes)

    # some test samples
    assert len(pipes.id) == 42
    assert pipes.id[1] == 2
    assert pipes.code[2] == "71022_71023"
    assert pipes.calculation_type[3] == CalculationType.ISOLATED
    assert pipes.connection_node_start_id[4] == 37
    assert pipes.connection_node_end_id[5] == 35
    assert pipes.cross_section_definition_id[9] == 7
    assert pipes.invert_level_start_point[16] == -3.91
    assert pipes.invert_level_end_point[19] == -3.62
    assert pipes.sewerage_type[24] == SewerageType.WASTEWATER
    assert pipes.friction_type[28] == FrictionType.MANNING
    assert pipes.friction_value[36] == 0.0145


<<<<<<< HEAD
def test_get_settings(db):
    attrs, make_grid_settings, make_tables_settings = db.get_settings()
    assert isinstance(attrs, GridAttrs)
    assert isinstance(make_grid_settings, MakeGridSettings)
    assert isinstance(make_tables_settings, MakeTablesSettings)

    assert attrs.epsg_code == 28992
    assert attrs.model_name == "simple_infil_no_grndwtr"
    assert make_grid_settings.grid_space == 20.0
    assert make_grid_settings.dist_calc_points == 15.0
    assert make_grid_settings.kmax == 4
    assert make_grid_settings.embedded_cutoff_threshold == 0.05
    assert make_grid_settings.max_angle_1d_advection == 90.0
    assert make_tables_settings.table_step_size == 0.05
    assert make_tables_settings.frict_type == 2
    assert make_tables_settings.frict_avg == 0
    assert make_tables_settings.interception_global == 100.0
    assert make_tables_settings.table_step_size_1d == 0.05
    assert make_tables_settings.table_step_size_volume_2d == 0.05
=======
def test_get_pumps(db):
    pumps = db.get_pumps()
    assert isinstance(pumps, Pumps)

    # some test samples
    assert len(pumps) == 19
    assert pumps.id[11] == 13
    assert pumps.code[0] == "Rioolgemaal"
    assert pumps.capacity[12] == 288.0
    assert pumps.connection_node_start_id[13] == 1006
    assert pumps.connection_node_end_id[0] == -9999  # NULL handling
    assert pumps.connection_node_end_id[2] == 218
    assert pumps.type_[5] == 1
    assert pumps.start_level[0] == -4.0
    assert pumps.lower_stop_level[18] == -1.9
    assert np.isnan(pumps.upper_stop_level[15])
>>>>>>> 8c2c6406


def test_get_culverts(db):
    culverts = db.get_culverts()
    assert isinstance(culverts, Culverts)

    # some test samples
    assert len(culverts) == 92

    assert culverts.id[89] == 2000112
    assert culverts.code[35] == "500"
    assert (
        pygeos.to_wkt(culverts.the_geom[36])
        == "LINESTRING (108351 516428, 108357 516430)"
    )
    assert culverts.dist_calc_points[52] == 20.0
    assert culverts.connection_node_start_id[45] == 1220
    assert culverts.connection_node_end_id[61] == 1620
    assert culverts.calculation_type[4] == CalculationType.ISOLATED
    assert culverts.cross_section_definition_id[0] == 97
    assert culverts.invert_level_start_point[21] == -2.39
    assert culverts.invert_level_end_point[83] == -3.28
    assert culverts.discharge_coefficient_negative[0] == 0.8
    assert culverts.discharge_coefficient_positive[0] == 0.8
    assert culverts.friction_type[28] == FrictionType.MANNING
    assert culverts.friction_value[36] == 0.03


def test_get_orifices(db):
    orifices = db.get_orifices()
    assert isinstance(orifices, Orifices)

    # no orifices in test dataset
    assert len(orifices) == 0


def test_get_weirs(db):
    weirs = db.get_weirs()
    assert isinstance(weirs, Weirs)

    # some test samples
    assert len(weirs) == 56

    assert weirs.id[13] == 17
    assert weirs.code[11] == "317"
    assert weirs.connection_node_start_id[40] == 1643
    assert weirs.connection_node_end_id[7] == 394
    assert weirs.crest_level[26] == -2.508
    assert weirs.crest_type[0] == CalculationType.SHORT_CRESTED
    assert weirs.cross_section_definition_id[0] == 8
    assert weirs.discharge_coefficient_negative[0] == 0.0
    assert weirs.discharge_coefficient_positive[0] == 0.8
    assert weirs.friction_type[28] == FrictionType.MANNING
    assert weirs.friction_value[36] == 0.03<|MERGE_RESOLUTION|>--- conflicted
+++ resolved
@@ -1,13 +1,10 @@
-<<<<<<< HEAD
-from threedigrid_builder.grid.grid import GridAttrs
-=======
+from threedigrid_builder.base import MakeGridSettings
+from threedigrid_builder.base import MakeTablesSettings
 from threedigrid_builder.base import Pumps
->>>>>>> 8c2c6406
 from threedigrid_builder.constants import CalculationType
 from threedigrid_builder.constants import CrossSectionShape
 from threedigrid_builder.constants import FrictionType
 from threedigrid_builder.constants import SewerageType
-from threedigrid_builder.base import MakeGridSettings, MakeTablesSettings
 from threedigrid_builder.grid import Channels
 from threedigrid_builder.grid import ConnectionNodes
 from threedigrid_builder.grid import CrossSectionDefinitions
@@ -16,6 +13,7 @@
 from threedigrid_builder.grid import Orifices
 from threedigrid_builder.grid import Pipes
 from threedigrid_builder.grid import Weirs
+from threedigrid_builder.grid.grid import GridAttrs
 from threedigrid_builder.interface import SQLite
 from unittest import mock
 
@@ -144,7 +142,6 @@
     assert pipes.friction_value[36] == 0.0145
 
 
-<<<<<<< HEAD
 def test_get_settings(db):
     attrs, make_grid_settings, make_tables_settings = db.get_settings()
     assert isinstance(attrs, GridAttrs)
@@ -164,7 +161,8 @@
     assert make_tables_settings.interception_global == 100.0
     assert make_tables_settings.table_step_size_1d == 0.05
     assert make_tables_settings.table_step_size_volume_2d == 0.05
-=======
+
+
 def test_get_pumps(db):
     pumps = db.get_pumps()
     assert isinstance(pumps, Pumps)
@@ -181,7 +179,6 @@
     assert pumps.start_level[0] == -4.0
     assert pumps.lower_stop_level[18] == -1.9
     assert np.isnan(pumps.upper_stop_level[15])
->>>>>>> 8c2c6406
 
 
 def test_get_culverts(db):
