<<<<<<< HEAD
from pygeos.testing import assert_geometries_equal
from threedigrid_builder.base import GridSettings
from threedigrid_builder.grid import Levees
from threedigrid_builder.base import Pumps
from threedigrid_builder.base import TablesSettings
from threedigrid_builder.constants import BoundaryType
from threedigrid_builder.constants import CalculationType
from threedigrid_builder.constants import ContentType
from threedigrid_builder.constants import CrossSectionShape
from threedigrid_builder.constants import FrictionType
from threedigrid_builder.constants import InitializationType
from threedigrid_builder.constants import Material
from threedigrid_builder.exceptions import SchematisationError
from threedigrid_builder.grid import BoundaryConditions1D
from threedigrid_builder.grid import BoundaryConditions2D
from threedigrid_builder.grid import Channels
from threedigrid_builder.grid import ConnectedPoints
from threedigrid_builder.grid import ConnectionNodes
from threedigrid_builder.grid import CrossSectionDefinitions
from threedigrid_builder.grid import CrossSectionLocations
from threedigrid_builder.grid import Culverts
from threedigrid_builder.grid import Orifices
from threedigrid_builder.grid import Pipes
from threedigrid_builder.grid import Weirs
from threedigrid_builder.interface import SQLite
=======
>>>>>>> 0e6a5edb
from unittest import mock

import numpy as np
import pygeos
import pytest
from pygeos.testing import assert_geometries_equal

from threedigrid_builder.base import GridSettings, Levees, Pumps, TablesSettings
from threedigrid_builder.constants import (
    BoundaryType,
    CalculationType,
    ContentType,
    CrossSectionShape,
    FrictionType,
    InitializationType,
    Material,
)
from threedigrid_builder.exceptions import SchematisationError
from threedigrid_builder.grid import (
    BoundaryConditions1D,
    BoundaryConditions2D,
    Channels,
    ConnectedPoints,
    ConnectionNodes,
    CrossSectionDefinitions,
    CrossSectionLocations,
    Culverts,
    Orifices,
    Pipes,
    Weirs,
)
from threedigrid_builder.interface import SQLite


def test_init(tmp_path):
    path = tmp_path / "some.sqlite"
    path.touch()

    with mock.patch(
        "threedigrid_builder.interface.db.ThreediDatabase"
    ) as db, mock.patch.object(SQLite, "get_version") as get_version:
        get_version.return_value = 208
        sqlite = SQLite(path)

    db.assert_called_with(
        connection_settings={"db_path": str(path), "db_file": str(path)},
        db_type="spatialite",
    )

    assert sqlite.db is db.return_value


def test_init_no_file(tmp_path):
    path = tmp_path / "some.sqlite"

    with pytest.raises(FileNotFoundError):
        SQLite(path)


def test_init_bad_version(tmp_path):
    path = tmp_path / "some.sqlite"
    path.touch()

    with mock.patch(
        "threedigrid_builder.interface.db.ThreediDatabase"
    ), mock.patch.object(SQLite, "get_version") as get_version:
        with pytest.raises(SchematisationError):
            get_version.return_value = 171
            SQLite(path)


def test_get_version(db):
    assert db.get_version() == 208


def test_get_boundary_conditions_1d(db):
    boundary_conditions_1d = db.get_boundary_conditions_1d()
    assert isinstance(boundary_conditions_1d, BoundaryConditions1D)

    # some test samples
    assert len(boundary_conditions_1d) == 4
    assert boundary_conditions_1d.id[1] == 2
    assert boundary_conditions_1d.boundary_type[2] == BoundaryType.DISCHARGE
    assert boundary_conditions_1d.connection_node_id[3] == 59


def test_get_boundary_conditions_2d(db):
    boundary_conditions_2d = db.get_boundary_conditions_2d()
    assert isinstance(boundary_conditions_2d, BoundaryConditions2D)

    assert len(boundary_conditions_2d) == 0


def test_get_channels(db):
    channels = db.get_channels()
    assert isinstance(channels, Channels)

    # some test samples
    assert len(channels.id) == 1175
    assert_geometries_equal(
        channels.the_geom[0],
        pygeos.Geometry(
            "LINESTRING (109798 518896, 109815 518823, 109818 518812, 109822 518800, 109834 518750)"
        ),
        tolerance=1,
    )
    assert channels.id[11] == 12
    assert channels.code[42] == "151"
    assert channels.calculation_type[494] == CalculationType.CONNECTED
    assert channels.dist_calc_points[580] == 100.0
    assert channels.connection_node_start_id[536] == 1377
    assert channels.connection_node_end_id[1163] == 1056
    assert channels.id[1174] == 666668899
    assert channels.display_name[33] == "801"


def test_get_connected_points(db):
    connected_points = db.get_connected_points()
    assert isinstance(connected_points, ConnectedPoints)

    assert len(connected_points) == 1931
    assert connected_points.id[56] == 57
    assert_geometries_equal(
        connected_points.the_geom[1321],
        pygeos.Geometry("POINT (109012 517295)"),
        tolerance=1,
    )
    assert np.isnan(connected_points.exchange_level[0])
    assert connected_points.exchange_level[1322] == 0.0  # copied from levee
    assert connected_points.content_type[1320] == ContentType.TYPE_V2_CHANNEL
    assert connected_points.content_pk[1321] == 206
    assert connected_points.node_number[1322] == 2
    assert connected_points.calculation_point_id[1322] == 1701
    assert connected_points.levee_id[1322] == 3


def test_get_connection_nodes(db):
    connection_nodes = db.get_connection_nodes()
    assert isinstance(connection_nodes, ConnectionNodes)

    # some test samples
    assert len(connection_nodes.id) == 1360
    assert_geometries_equal(
        connection_nodes.the_geom[0],
        pygeos.Geometry("POINT (110404 517792)"),
        tolerance=1,
    )
    assert connection_nodes.id[11] == 12
    assert connection_nodes.storage_area[39] == 0.64
    assert np.isnan(connection_nodes.storage_area[49])
    assert connection_nodes.code[494] == ""
    assert connection_nodes.initial_waterlevel[169] == -0.4
    # manhole fields
    assert connection_nodes.manhole_id[10] == 11
    assert connection_nodes.manhole_id[100] == -9999
    assert connection_nodes.calculation_type[1] == CalculationType.CONNECTED
    assert connection_nodes.manhole_indicator[6] == 1
    assert connection_nodes.bottom_level[9] == -3.51
    assert connection_nodes.drain_level[1] == -0.82
    assert connection_nodes.surface_level[35] == -0.54
    assert connection_nodes.shape[40] == "00"
    assert connection_nodes.width[32] == 0.8
    assert connection_nodes.display_name[33] == "71512"


def test_get_cross_section_definitions(db):
    definitions = db.get_cross_section_definitions()
    assert isinstance(definitions, CrossSectionDefinitions)

    # some test samples
    assert len(definitions.id) == 11
    assert definitions.id[8] == 97
    assert definitions.shape[7] == CrossSectionShape.RECTANGLE
    assert definitions.height[10] == "0.4"
    assert definitions.width[2] == "0.315"


def test_get_cross_section_locations(db):
    locations = db.get_cross_section_locations()
    assert isinstance(locations, CrossSectionLocations)

    # some test samples
    assert len(locations.id) == 1175
    assert_geometries_equal(
        locations.the_geom[96], pygeos.Geometry("POINT (111104 521655)"), tolerance=1
    )
    assert locations.id[11] == 12
    assert locations.definition_id[365] == 98
    assert locations.channel_id[448] == 452
    assert locations.reference_level[691] == -3.0
    assert locations.bank_level[995] == -1.7
    assert locations.friction_type[1103] == FrictionType.MANNING
    assert locations.friction_value[1103] == 0.03


def test_get_grid_refinements(db):
    grid_refinements = db.get_grid_refinements()

    # some test samples
    assert len(grid_refinements.id) == 6
    assert_geometries_equal(
        grid_refinements.the_geom[3],
        pygeos.Geometry(
            "LINESTRING (110173 517604, 110327 517527, 110461 517809, 110249 517909, 110147 517700, 110304 517616, 110368 517765, 110280 517816, 110242 517726, 110300 517701, 110316 517749)"
        ),
        tolerance=1,
    )
    assert_geometries_equal(
        grid_refinements.the_geom[4],
        pygeos.Geometry(
            "POLYGON ((108334 517481, 108701 517460, 108686 517171, 108324 517197, 108334 517481))"
        ),
        tolerance=1,
    )
    assert grid_refinements.refinement_level[1] == 1
    assert grid_refinements.display_name[3] == "riolering"
    assert grid_refinements.display_name[5] == "test_polygon2"
    assert grid_refinements.code[5] == "2"


def test_get_levees(db):
    levees = db.get_levees()
    assert isinstance(levees, Levees)

    assert len(levees) == 3
    assert levees.id[1] == 2
    assert_geometries_equal(
        pygeos.get_point(levees.the_geom[0], 0),
        pygeos.Geometry("POINT (110241 519070)"),
        tolerance=1,
    )
    assert levees.crest_level[1] == 0.0
    assert levees.max_breach_depth[2] == 4.0
    assert levees.material[0] == Material.SAND


def test_get_obstacles(db):
    obstacles = db.get_obstacles()
    assert (len(obstacles)) == 0


def test_get_pipes(db):
    pipes = db.get_pipes()
    assert isinstance(pipes, Pipes)

    # some test samples
    assert len(pipes.id) == 42
    assert pipes.id[1] == 2
    assert pipes.code[2] == "71022_71023"
    assert pipes.calculation_type[3] == CalculationType.ISOLATED
    assert pipes.connection_node_start_id[4] == 37
    assert pipes.connection_node_end_id[5] == 35
    assert pipes.cross_section_definition_id[9] == 7
    assert pipes.invert_level_start_point[16] == -3.91
    assert pipes.invert_level_end_point[19] == -3.62
    assert pipes.sewerage_type[24] == 2
    assert pipes.friction_type[28] == FrictionType.MANNING
    assert pipes.friction_value[36] == 0.0145
    assert pipes.display_name[33] == "71518_71517"
    assert pipes.zoom_category[15] == 3


def test_get_settings(db):
    result = db.get_settings()
    assert result["epsg_code"] == 28992
    assert result["model_name"] == "simple_infil_no_grndwtr"

    g = result["grid_settings"]
    assert isinstance(g, GridSettings)
    # some settings copied over from SQLite:
    assert g.use_1d_flow is True
    assert g.use_2d_flow is True
    assert g.grid_space == 20.0
    assert g.dist_calc_points == 15.0
    assert g.kmax == 4
    assert g.embedded_cutoff_threshold == 0.05
    assert g.max_angle_1d_advection == 0.4 * np.pi
    # use_2d is based on the presence of dem_file:
    assert g.use_2d is True

    s = result["tables_settings"]
    assert isinstance(s, TablesSettings)
    assert s.table_step_size == 0.05
    assert s.frict_type == 2
    assert s.frict_coef == 0.03
    assert s.frict_coef_type == InitializationType.GLOBAL
    assert s.interception_global == 100.0
    assert s.interception_type == InitializationType.NO_AGG
    assert s.table_step_size_1d == 0.05
    assert s.maximum_table_step_size == 5.0
    assert s.manhole_storage_area is None

    # groundwater settings
    assert s.groundwater_impervious_layer_level == -5.0
    assert s.groundwater_impervious_layer_level_type == InitializationType.GLOBAL
    assert s.phreatic_storage_capacity == 0.25
    assert s.phreatic_storage_capacity_type == InitializationType.GLOBAL
    assert s.equilibrium_infiltration_rate == 100.0
    assert s.equilibrium_infiltration_rate_type == InitializationType.GLOBAL
    assert s.initial_infiltration_rate == 300.0
    assert s.initial_infiltration_rate_type == InitializationType.GLOBAL
    assert s.infiltration_decay_period == 0.1
    assert s.infiltration_decay_period_type == InitializationType.GLOBAL
    assert s.groundwater_hydro_connectivity == 1.0
    assert s.groundwater_hydro_connectivity_type == InitializationType.GLOBAL

    # there are interflow settings, but most are unset
    assert s.interflow_type == 0  # means: no interflow
    assert s.porosity is None
    assert s.porosity_type is None
    assert s.porosity_layer_thickness is None
    assert s.impervious_layer_elevation is None
    assert s.hydraulic_conductivity is None
    assert s.hydraulic_conductivity_type is None

    # there are no infiltration settings
    assert s.infiltration_rate is None
    assert s.infiltration_rate_type is None
    assert s.infiltration_surface_option == 0
    assert s.max_infiltration_capacity is None
    assert s.max_infiltration_capacity_type is None


def test_get_pumps(db):
    pumps = db.get_pumps()
    assert isinstance(pumps, Pumps)

    # some test samples
    assert len(pumps) == 19
    assert pumps.id[11] == 13
    assert pumps.code[0] == "Rioolgemaal"
    assert pumps.capacity[12] == 0.288
    assert pumps.connection_node_start_id[13] == 1006
    assert pumps.connection_node_end_id[0] == -9999  # NULL handling
    assert pumps.connection_node_end_id[2] == 218
    assert pumps.type_[5] == 1
    assert pumps.start_level[0] == -4.0
    assert pumps.lower_stop_level[18] == -1.9
    assert np.isnan(pumps.upper_stop_level[15])
    assert pumps.zoom_category[15] == 5
    assert pumps.display_name[10] == "KGM-JL-18"


def test_get_culverts(db):
    culverts = db.get_culverts()
    assert isinstance(culverts, Culverts)

    # some test samples
    assert len(culverts) == 92

    assert culverts.id[89] == 2000112
    assert culverts.code[35] == "500"
    assert_geometries_equal(
        culverts.the_geom[36],
        pygeos.Geometry("LINESTRING (108351 516428, 108357 516430)"),
        tolerance=1,
    )
    assert culverts.dist_calc_points[52] == 20.0
    assert culverts.connection_node_start_id[45] == 1220
    assert culverts.connection_node_end_id[61] == 1620
    assert culverts.calculation_type[4] == CalculationType.ISOLATED
    assert culverts.cross_section_definition_id[0] == 97
    assert culverts.invert_level_start_point[21] == -2.39
    assert culverts.invert_level_end_point[83] == -3.28
    assert culverts.discharge_coefficient_negative[0] == 0.8
    assert culverts.discharge_coefficient_positive[0] == 0.8
    assert culverts.friction_type[28] == FrictionType.MANNING
    assert culverts.friction_value[36] == 0.03
    assert culverts.display_name[32] == "KDU-Q-18482"
    assert culverts.zoom_category[15] == 2


def test_get_orifices(db):
    orifices = db.get_orifices()
    assert isinstance(orifices, Orifices)

    # no orifices in test dataset
    assert len(orifices) == 0


def test_get_weirs(db):
    weirs = db.get_weirs()
    assert isinstance(weirs, Weirs)

    # some test samples
    assert len(weirs) == 56

    assert weirs.id[13] == 17
    assert weirs.code[11] == "317"
    assert weirs.connection_node_start_id[40] == 1643
    assert weirs.connection_node_end_id[7] == 394
    assert weirs.crest_level[26] == -2.508
    assert weirs.crest_type[0] == CalculationType.SHORT_CRESTED
    assert weirs.cross_section_definition_id[0] == 8
    assert weirs.discharge_coefficient_negative[0] == 0.0
    assert weirs.discharge_coefficient_positive[0] == 0.8
    assert weirs.friction_type[28] == FrictionType.MANNING
    assert weirs.friction_value[36] == 0.03
    assert weirs.display_name[33] == "KST-JL-76"
    assert weirs.zoom_category[15] == 2
    assert weirs.sewerage[0] == 1


def test_get_dem_average(db):
    dem_avg_areas = db.get_dem_average_areas()
    # no dem_average_areas in test dataset
    assert len(dem_avg_areas) == 0


def test_get_surfaces(db):
    surfaces = db.get_surfaces()
    # No surfaces in test dataset
    assert len(surfaces) == 0


def test_get_impervious_surfaces(db):
    impervious_surfaces = db.get_impervious_surfaces()
    # No impervious_surfaces in test dataset
    assert len(impervious_surfaces) == 0


def test_get_windshieldings(db):
    windshieldings = db.get_windshieldings()
    # No windshielding in test dataset
    assert len(windshieldings) == 0


def test_get_potential_breaches(db):
    potential_breaches = db.get_potential_breaches()
    # No potential breaches in test dataset
    assert len(potential_breaches) == 0<|MERGE_RESOLUTION|>--- conflicted
+++ resolved
@@ -1,31 +1,3 @@
-<<<<<<< HEAD
-from pygeos.testing import assert_geometries_equal
-from threedigrid_builder.base import GridSettings
-from threedigrid_builder.grid import Levees
-from threedigrid_builder.base import Pumps
-from threedigrid_builder.base import TablesSettings
-from threedigrid_builder.constants import BoundaryType
-from threedigrid_builder.constants import CalculationType
-from threedigrid_builder.constants import ContentType
-from threedigrid_builder.constants import CrossSectionShape
-from threedigrid_builder.constants import FrictionType
-from threedigrid_builder.constants import InitializationType
-from threedigrid_builder.constants import Material
-from threedigrid_builder.exceptions import SchematisationError
-from threedigrid_builder.grid import BoundaryConditions1D
-from threedigrid_builder.grid import BoundaryConditions2D
-from threedigrid_builder.grid import Channels
-from threedigrid_builder.grid import ConnectedPoints
-from threedigrid_builder.grid import ConnectionNodes
-from threedigrid_builder.grid import CrossSectionDefinitions
-from threedigrid_builder.grid import CrossSectionLocations
-from threedigrid_builder.grid import Culverts
-from threedigrid_builder.grid import Orifices
-from threedigrid_builder.grid import Pipes
-from threedigrid_builder.grid import Weirs
-from threedigrid_builder.interface import SQLite
-=======
->>>>>>> 0e6a5edb
 from unittest import mock
 
 import numpy as np
@@ -33,7 +5,7 @@
 import pytest
 from pygeos.testing import assert_geometries_equal
 
-from threedigrid_builder.base import GridSettings, Levees, Pumps, TablesSettings
+from threedigrid_builder.base import GridSettings, Pumps, TablesSettings
 from threedigrid_builder.constants import (
     BoundaryType,
     CalculationType,
@@ -53,6 +25,7 @@
     CrossSectionDefinitions,
     CrossSectionLocations,
     Culverts,
+    Levees,
     Orifices,
     Pipes,
     Weirs,
@@ -67,7 +40,7 @@
     with mock.patch(
         "threedigrid_builder.interface.db.ThreediDatabase"
     ) as db, mock.patch.object(SQLite, "get_version") as get_version:
-        get_version.return_value = 208
+        get_version.return_value = 211
         sqlite = SQLite(path)
 
     db.assert_called_with(
@@ -98,7 +71,7 @@
 
 
 def test_get_version(db):
-    assert db.get_version() == 208
+    assert db.get_version() == 211
 
 
 def test_get_boundary_conditions_1d(db):
