--- conflicted
+++ resolved
@@ -1,15 +1,8 @@
 from .array import *  # NOQA
 from .interfaces import *  # NOQA
-from .levees import *  # NOQA
 from .lines import *  # NOQA
 from .linestrings import *  # NOQA
 from .nodes import *  # NOQA
 from .pumps import *  # NOQA
-<<<<<<< HEAD
-from .surfaces import *  # NOQA
-from .interfaces import *  # NOQA
 from .settings import *  # NOQA
-=======
-from .settings import *  # NOQA
-from .surfaces import *  # NOQA
->>>>>>> 0e6a5edb
+from .surfaces import *  # NOQA