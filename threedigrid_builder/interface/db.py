# Module containing functions to read from the SQLite

from condenser import NumpyQuery
from contextlib import contextmanager
from enum import Enum
from functools import lru_cache
from pyproj import Transformer
from pyproj.crs import CRS
from sqlalchemy import cast
from sqlalchemy import inspect
from sqlalchemy import Integer
from sqlalchemy.orm import Session
from threedi_modelchecker.threedi_database import ThreediDatabase
from threedi_modelchecker.threedi_model import models
from threedi_modelchecker.threedi_model.custom_types import IntegerEnum
from threedigrid_builder.base import GridSettings
from threedigrid_builder.base import Levees
from threedigrid_builder.base import Pumps
from threedigrid_builder.base import TablesSettings
from threedigrid_builder.constants import ContentType
from threedigrid_builder.constants import InitializationType
from threedigrid_builder.exceptions import SchematisationError
from threedigrid_builder.grid import BoundaryConditions1D
from threedigrid_builder.grid import BoundaryConditions2D
from threedigrid_builder.grid import Channels
from threedigrid_builder.grid import ConnectedPoints
from threedigrid_builder.grid import ConnectionNodes
from threedigrid_builder.grid import CrossSectionDefinitions
from threedigrid_builder.grid import CrossSectionLocations
from threedigrid_builder.grid import Culverts
from threedigrid_builder.grid import DemAverageAreas
from threedigrid_builder.grid import GridRefinements
from threedigrid_builder.grid import Obstacles
from threedigrid_builder.grid import Orifices
from threedigrid_builder.grid import Pipes
from threedigrid_builder.grid import Weirs
from threedigrid_builder.grid import Surfaces
from threedigrid_builder.grid import ImperviousSurfaces
from typing import Callable
from typing import ContextManager
from typing import Tuple

import numpy as np
import pathlib
import pygeos


__all__ = ["SQLite"]


# hardcoded source projection
SOURCE_EPSG = 4326

# put some global defaults on datatypes
NumpyQuery.default_numpy_settings[Integer] = {"dtype": np.int32, "null": -9999}
NumpyQuery.default_numpy_settings[IntegerEnum] = {
    **NumpyQuery.default_numpy_settings[Integer],
    "sql_cast": lambda x: cast(x, Integer),
}

# To parse CalculationPoint.user_ref
CALCULATION_POINT_CONTENT_TYPE_MAP = {
    "v2_channel": ContentType.TYPE_V2_CHANNEL,
    "v2_pipe": ContentType.TYPE_V2_PIPE,
    "v2_culvert": ContentType.TYPE_V2_CULVERT,
    "v2_manhole": ContentType.TYPE_V2_MANHOLE,
    "v2_1d_boundary_conditions": ContentType.TYPE_V2_1D_BOUNDARY_CONDITIONS,
}


def parse_connected_point_user_ref(user_ref: str) -> Tuple[ContentType, int, int]:
    """Return content_type, content_id, node_number from a user_ref.

    Raises Exception for various parse errors.

    Example
    -------
    >>> parse_connected_point_user_ref("201#123#v2_channels#4)
    ContentType.TYPE_V2_CHANNEL, 123, 4
    """
    _, id_str, type_str, node_str = user_ref.split("#")
    return CALCULATION_POINT_CONTENT_TYPE_MAP[type_str], int(id_str), int(node_str)


def _object_as_dict(obj) -> dict:
    """Convert SQLAlchemy object to dict, casting Enums"""
    result = {}
    if obj is None:
        return result
    for c in inspect(obj).mapper.column_attrs:
        val = getattr(obj, c.key)
        if isinstance(val, Enum):
            val = val.value
        result[c.key] = val
    return result


def _set_initialization_type(
    dct, global_field, file_field=None, type_field=None, default=None
):
    """Set the InitializationType depending on global_field and file_field."""
    if not file_field:
        file_field = f"{global_field}_file"
    if not type_field:
        type_field = f"{global_field}_type"

    # If the ``file_field`` contains a value, the initialization type will be changed to
    # the ``default_type``, if supplied.
    if dct[file_field]:
        if default is not None:
            dct[type_field] = default
    # If there is no file, check if the global value is not None
    elif dct[global_field] is not None:
        dct[type_field] = InitializationType.GLOBAL
    else:
        # No file, no global value
        dct[type_field] = None


class SQLite:
    def __init__(self, path: pathlib.Path):
        path = str(path)
        sqlite_settings = {"db_path": path, "db_file": path}
        self.db = ThreediDatabase(
            connection_settings=sqlite_settings, db_type="spatialite"
        )
        self._epsg_code = None  # for reproject()

    @contextmanager
    def get_session(self) -> ContextManager[Session]:
        """A context manager that yields an SQLAlchemy session.

        The session is closed af the context manager exit. No commit or rollback
        is done. It is meant for read-only access, but writing is not prohibited.

        Returns:
          SQLAlchemy.orm.Session
        """
        session = self.db.get_session(query_cls=NumpyQuery)
        try:
            yield session
        finally:
            session.close()

    def get_settings(self) -> dict:
        """Return the settings relevant for makegrid and maketables.

        Returns:
           dict with epsg_code, model_name, grid_settings, make_table_settings
        """

        with self.get_session() as session:
            global_ = session.query(models.GlobalSetting).order_by("id").first()
            if global_.groundwater_settings_id is not None:
                groundwater = _object_as_dict(
                    session.query(models.GroundWater)
                    .filter_by(id=global_.groundwater_settings_id)
                    .one()
                )
            else:
                groundwater = {}
            if global_.interflow_settings_id is not None:
                interflow = _object_as_dict(
                    session.query(models.Interflow)
                    .filter_by(id=global_.interflow_settings_id)
                    .one()
                )
            else:
                interflow = {}
            if global_.simple_infiltration_settings_id is not None:
                infiltration = _object_as_dict(
                    session.query(models.SimpleInfiltration)
                    .filter_by(id=global_.simple_infiltration_settings_id)
                    .one()
                )
            else:
                infiltration = {}
            global_ = _object_as_dict(global_)

        # record if there is a DEM file to be expected
        # Note: use_2d_flow only determines whether there are flow lines
        global_["use_2d"] = bool(global_["dem_file"])

        # set/adapt initialization types to include information about file presence
        NO_AGG = InitializationType.NO_AGG
        AVERAGE = InitializationType.AVERAGE
        _set_initialization_type(
            global_, "frict_coef", default=AVERAGE if global_["frict_avg"] else NO_AGG
        )
        _set_initialization_type(
            global_,
            "interception_global",
            file_field="interception_file",
            type_field="interception_type",
            default=NO_AGG,
        )
        if interflow:
            _set_initialization_type(interflow, "porosity", default=NO_AGG)
            _set_initialization_type(
                interflow, "hydraulic_conductivity", default=AVERAGE
            )
        if infiltration:
            _set_initialization_type(infiltration, "infiltration_rate", default=NO_AGG)
            # max_infiltration_capacity_file has no corresponding global value!
            infiltration["max_infiltration_capacity_file"] = infiltration.get(
                "max_infiltration_capacity_file"
            )
<<<<<<< HEAD
=======
            if (
                infiltration["max_infiltration_capacity_file"] is not None
                and infiltration["max_infiltration_capacity_file"] == ""
            ):
                infiltration["max_infiltration_capacity_type"] = NO_AGG
            else:
                infiltration["max_infiltration_capacity_type"] = None
>>>>>>> dc45d8b7

        if groundwater:
            # default is what the user supplied (MIN/MAX/AVERAGE)
            _set_initialization_type(groundwater, "groundwater_impervious_layer_level")
            _set_initialization_type(groundwater, "phreatic_storage_capacity")
            _set_initialization_type(groundwater, "equilibrium_infiltration_rate")
            _set_initialization_type(groundwater, "initial_infiltration_rate")
            _set_initialization_type(groundwater, "infiltration_decay_period")
            _set_initialization_type(groundwater, "groundwater_hydro_connectivity")

        grid_settings = GridSettings.from_dict(global_)
        tables_settings = TablesSettings.from_dict(
            {**groundwater, **interflow, **infiltration, **global_}
        )
        return {
            "epsg_code": global_["epsg_code"],
            "model_name": global_["name"],
            "grid_settings": grid_settings,
            "tables_settings": tables_settings,
        }

    @property
    def epsg_code(self) -> int:
        if self._epsg_code is None:
            self._epsg_code = self.get_settings()["epsg_code"]
        return self._epsg_code

    def reproject(self, geometries: np.ndarray) -> np.ndarray:
        """Reproject geometries from 4326 to the EPSG in the settings.

        Notes:
          pygeos+pyproj is approx 2x faster than spatialite

        Args:
          geometries (ndarray of pygeos.Geometry): geometries in EPSG 4326
        """
        target_epsg = self.epsg_code
        func = _get_reproject_func(SOURCE_EPSG, target_epsg)
        return pygeos.apply(geometries, func)

    def get_surfaces(self) -> Surfaces:
        with self.get_session() as session:
            connection_node_map_array = (
                session.query(models.ConnectionNode.id)
                .order_by(models.ConnectionNode.id)
                .as_structarray()
            )

            arr = (
                session.query(
                    models.Surface.id.label("surface_id"),
                    models.Surface.function,
                    models.Surface.code,
                    models.Surface.display_name,
                    models.Surface.nr_of_inhabitants,
                    models.Surface.area,
                    models.Surface.dry_weather_flow,
                    models.Surface.the_geom,
                    models.SurfaceParameter.outflow_delay,
                    models.SurfaceParameter.surface_layer_thickness,
                    models.SurfaceParameter.infiltration,
                    models.SurfaceParameter.max_infiltration_capacity,
                    models.SurfaceParameter.min_infiltration_capacity,
                    models.SurfaceParameter.infiltration_decay_constant,
                    models.SurfaceParameter.infiltration_recovery_constant,
                    models.ConnectionNode.id.label("connection_node_id"),
                    models.ConnectionNode.the_geom.label("connection_node_the_geom"),
                    models.SurfaceMap.percentage,
                )
                .select_from(models.Surface)
                .join(models.SurfaceParameter)
                .join(
                    models.SurfaceMap, models.SurfaceMap.surface_id == models.Surface.id
                )
                .join(
                    models.ConnectionNode,
                    models.SurfaceMap.connection_node_id == models.ConnectionNode.id,
                )
                .order_by(models.Surface.id)
                .as_structarray()
            )

        # reproject
        arr["the_geom"] = self.reproject(arr["the_geom"])
        arr["connection_node_the_geom"] = self.reproject(
            arr["connection_node_the_geom"]
        )

        # Map connection_node_id to row_id of connection node table
        sort_idx = np.argsort(connection_node_map_array["id"])
        connection_node_row_id = (
            sort_idx[
                np.searchsorted(
                    connection_node_map_array["id"],
                    arr["connection_node_id"],
                    sorter=sort_idx,
                )
            ]
        )

        return Surfaces(
            id=np.arange(0, len(arr["surface_id"] + 1), dtype=int),
            connection_node_row_id=connection_node_row_id,
            **{name: arr[name] for name in arr.dtype.names},
        )

    def get_impervious_surfaces(self) -> ImperviousSurfaces:
        with self.get_session() as session:

            connection_node_map_array = (
                session.query(models.ConnectionNode.id)
                .order_by(models.ConnectionNode.id)
                .as_structarray()
            )

            arr = (
                session.query(
                    models.ImperviousSurface.id.label("surface_id"),
                    models.ImperviousSurface.code,
                    models.ImperviousSurface.display_name,
                    models.ImperviousSurface.surface_inclination,
                    models.ImperviousSurface.surface_class,
                    models.ImperviousSurface.surface_sub_class,
                    models.ImperviousSurface.nr_of_inhabitants,
                    models.ImperviousSurface.area,
                    models.ImperviousSurface.dry_weather_flow,
                    models.ImperviousSurface.the_geom,
                    models.ConnectionNode.id.label("connection_node_id"),
                    models.ConnectionNode.the_geom.label("connection_node_the_geom"),
                    models.ImperviousSurfaceMap.percentage,
                )
                .select_from(models.ImperviousSurface)
                .join(models.ImperviousSurfaceMap)
                .join(
                    models.ConnectionNode,
                    models.ImperviousSurfaceMap.connection_node_id
                    == models.ConnectionNode.id,
                )
                .order_by(models.ImperviousSurface.id)
                .as_structarray()
            )

        # convert enums to values
        arr["surface_class"] = [x.value for x in arr["surface_class"]]
        arr["surface_inclination"] = [x.value for x in arr["surface_inclination"]]

        # reproject
        arr["the_geom"] = self.reproject(arr["the_geom"])
        arr["connection_node_the_geom"] = self.reproject(
            arr["connection_node_the_geom"]
        )

        # Map connection_node_id to row_id of connection node table
        sort_idx = np.argsort(connection_node_map_array["id"])
        connection_node_row_id = (
            sort_idx[
                np.searchsorted(
                    connection_node_map_array["id"],
                    arr["connection_node_id"],
                    sorter=sort_idx,
                )
            ]
        )

        return ImperviousSurfaces(
            id=np.arange(0, len(arr["surface_id"] + 1), dtype=int),
            connection_node_row_id=connection_node_row_id,
            **{name: arr[name] for name in arr.dtype.names},
        )

    def get_boundary_conditions_1d(self) -> BoundaryConditions1D:
        """Return BoundaryConditions1D"""
        with self.get_session() as session:
            arr = (
                session.query(
                    models.BoundaryCondition1D.id,
                    models.BoundaryCondition1D.boundary_type,
                    models.BoundaryCondition1D.connection_node_id,
                )
                .order_by(models.BoundaryCondition1D.id)
                .as_structarray()
            )

        # transform to a BoundaryConditions1D object
        return BoundaryConditions1D(**{name: arr[name] for name in arr.dtype.names})

    def get_boundary_conditions_2d(self) -> BoundaryConditions2D:
        """Return BoundaryConditions2D"""
        with self.get_session() as session:
            arr = (
                session.query(
                    models.BoundaryConditions2D.id,
                    models.BoundaryConditions2D.boundary_type,
                    models.BoundaryConditions2D.the_geom,
                )
                .order_by(models.BoundaryConditions2D.id)
                .as_structarray()
            )
        arr["the_geom"] = self.reproject(arr["the_geom"])

        # transform to a BoundaryConditions1D object
        return BoundaryConditions2D(**{name: arr[name] for name in arr.dtype.names})

    def get_connected_points(self) -> ConnectedPoints:
        """Load connected points, join them directly with calculation points.

        Automatically ignores calculation points without connected points.
        """
        with self.get_session() as session:
            arr = (
                session.query(
                    models.ConnectedPoint.the_geom,
                    models.ConnectedPoint.id,
                    models.ConnectedPoint.exchange_level,
                    models.ConnectedPoint.levee_id,
                    models.CalculationPoint.user_ref,
                    models.CalculationPoint.id.label("calculation_point_id"),
                    models.Levee.crest_level,
                )
                .join(models.CalculationPoint)
                .outerjoin(models.Levee)
                .order_by(models.ConnectedPoint.id)
                .as_structarray()
            )

        # reproject
        arr["the_geom"] = self.reproject(arr["the_geom"])

        # replace -9999.0 with NaN in exchange_level
        arr["exchange_level"][arr["exchange_level"] == -9999.0] = np.nan

        # convert to columnar dict
        dct = {name: arr[name] for name in arr.dtype.names}

        # overwrite exchange_level with crest_level where no exchange_level supplied
        mask = np.isnan(arr["exchange_level"])
        dct["exchange_level"][mask] = dct.pop("crest_level")[mask]

        # parse user_ref
        content_type = np.empty_like(dct["id"])
        content_pk = np.empty_like(dct["id"])
        node_number = np.empty_like(dct["id"])
        for i, user_ref in enumerate(dct.pop("user_ref")):
            try:
                parsed = parse_connected_point_user_ref(user_ref)
            except Exception:
                raise SchematisationError(
                    f'Invalid user_ref in connected point {dct["id"][i]}: "{user_ref}".'
                )
            content_type[i], content_pk[i], node_number[i] = parsed

        # transform to a ConnectedPoints object
        return ConnectedPoints(
            content_type=content_type,
            content_pk=content_pk,
            node_number=node_number,
            **dct,
        )

    def get_levees(self) -> Levees:
        with self.get_session() as session:
            arr = (
                session.query(
                    models.Levee.id,
                    models.Levee.the_geom,
                    models.Levee.material,
                    models.Levee.crest_level,
                    models.Levee.max_breach_depth,
                )
                .order_by(models.Levee.id)
                .as_structarray()
            )

        # reproject
        arr["the_geom"] = self.reproject(arr["the_geom"])

        # replace -9999.0 with NaN in crest_level and max_breach_depth
        arr["crest_level"][arr["crest_level"] == -9999.0] = np.nan
        arr["max_breach_depth"][arr["max_breach_depth"] == -9999.0] = np.nan

        # transform to a Levees object
        return Levees(**{name: arr[name] for name in arr.dtype.names})

    def get_channels(self) -> Channels:
        """Return Channels"""
        with self.get_session() as session:
            arr = (
                session.query(
                    models.Channel.the_geom,
                    models.Channel.dist_calc_points,
                    models.Channel.id,
                    models.Channel.code,
                    models.Channel.connection_node_start_id,
                    models.Channel.connection_node_end_id,
                    models.Channel.calculation_type,
                )
                .order_by(models.Channel.id)
                .as_structarray()
            )

        arr["the_geom"] = self.reproject(arr["the_geom"])
        # map "old" calculation types (100, 101, 102, 105) to (0, 1, 2, 5)
        arr["calculation_type"][arr["calculation_type"] >= 100] -= 100

        # transform to a Channels object
        return Channels(**{name: arr[name] for name in arr.dtype.names})

    def get_connection_nodes(self) -> ConnectionNodes:
        """Return ConnectionNodes (which are enriched using the manhole table)"""
        with self.get_session() as session:
            arr = (
                session.query(
                    models.ConnectionNode.the_geom,
                    models.ConnectionNode.id,
                    models.ConnectionNode.code,
                    models.ConnectionNode.storage_area,
                    models.ConnectionNode.initial_waterlevel,
                    models.Manhole.id.label("manhole_id"),
                    models.Manhole.calculation_type,
                    models.Manhole.bottom_level,
                    models.Manhole.drain_level,
                    models.Manhole.manhole_indicator,
                    models.Manhole.surface_level,
                    models.Manhole.shape.label("manhole_shape"),
                    models.Manhole.width.label("manhole_width"),
                )
                .join(models.ConnectionNode.manholes, isouter=True)
                .distinct(models.ConnectionNode.id)
                .order_by(models.ConnectionNode.id)
                .as_structarray()
            )

        arr["the_geom"] = self.reproject(arr["the_geom"])

        # replace -9999.0 with NaN in initial_waterlevel
        arr["initial_waterlevel"][arr["initial_waterlevel"] == -9999.0] = np.nan

        return ConnectionNodes(**{name: arr[name] for name in arr.dtype.names})

    def get_cross_section_definitions(self) -> CrossSectionDefinitions:
        """Return CrossSectionDefinitions"""
        with self.get_session() as session:
            arr = (
                session.query(
                    models.CrossSectionDefinition.id,
                    models.CrossSectionDefinition.code,
                    models.CrossSectionDefinition.shape,
                    models.CrossSectionDefinition.width,
                    models.CrossSectionDefinition.height,
                )
                .order_by(models.CrossSectionDefinition.id)
                .as_structarray()
            )

        # map shape 10 to 1 (circle) to match CrossSectionShape enum
        arr["shape"][arr["shape"] == 10] = 1
        # map shape 11 to 5 (tabulated rectangle) to match CrossSectionShape enum
        arr["shape"][arr["shape"] == 11] = 5
        # map shape 12 to 6 (tabulated trapezium) to match CrossSectionShape enum
        arr["shape"][arr["shape"] == 12] = 6

        # transform to a CrossSectionDefinitions object
        return CrossSectionDefinitions(**{name: arr[name] for name in arr.dtype.names})

    def get_cross_section_locations(self) -> CrossSectionLocations:
        """Return CrossSectionLocations"""
        with self.get_session() as session:
            arr = (
                session.query(
                    models.CrossSectionLocation.id,
                    models.CrossSectionLocation.code,
                    models.CrossSectionLocation.the_geom,
                    models.CrossSectionLocation.definition_id,
                    models.CrossSectionLocation.channel_id,
                    models.CrossSectionLocation.reference_level,
                    models.CrossSectionLocation.bank_level,
                    models.CrossSectionLocation.friction_type,
                    models.CrossSectionLocation.friction_value,
                )
                .order_by(models.CrossSectionLocation.id)
                .as_structarray()
            )

        arr["the_geom"] = self.reproject(arr["the_geom"])

        # transform to a CrossSectionLocations object
        return CrossSectionLocations(**{name: arr[name] for name in arr.dtype.names})

    def get_culverts(self) -> Culverts:
        """Return Culverts"""
        with self.get_session() as session:
            arr = (
                session.query(
                    models.Culvert.id,
                    models.Culvert.code,
                    models.Culvert.the_geom,
                    models.Culvert.dist_calc_points,
                    models.Culvert.connection_node_start_id,
                    models.Culvert.connection_node_end_id,
                    models.Culvert.calculation_type,
                    models.Culvert.cross_section_definition_id,
                    models.Culvert.invert_level_start_point,
                    models.Culvert.invert_level_end_point,
                    models.Culvert.discharge_coefficient_negative,
                    models.Culvert.discharge_coefficient_positive,
                    models.Culvert.friction_type,
                    models.Culvert.friction_value,
                )
                .order_by(models.Culvert.id)
                .as_structarray()
            )

        arr["the_geom"] = self.reproject(arr["the_geom"])

        # map friction_type 4 to friction_type 2 to match crosssectionlocation enum
        arr["friction_type"][arr["friction_type"] == 4] = 2

        # map "old" calculation types (100, 101, 102, 105) to (0, 1, 2, 5)
        arr["calculation_type"][arr["calculation_type"] >= 100] -= 100

        # transform to a CrossSectionLocations object
        return Culverts(**{name: arr[name] for name in arr.dtype.names})

    def get_grid_refinements(self) -> GridRefinements:
        """Return Gridrefinement and GridRefinementArea concatenated into one array."""
        with self.get_session() as session:
            arr1 = (
                session.query(
                    models.GridRefinement.the_geom,
                    models.GridRefinement.id,
                    models.GridRefinement.code,
                    models.GridRefinement.display_name,
                    models.GridRefinement.refinement_level,
                )
                .order_by(models.GridRefinement.id)
                .as_structarray()
            )
            arr2 = (
                session.query(
                    models.GridRefinementArea.the_geom,
                    models.GridRefinementArea.id,
                    models.GridRefinementArea.code,
                    models.GridRefinementArea.display_name,
                    models.GridRefinementArea.refinement_level,
                )
                .order_by(models.GridRefinementArea.id)
                .as_structarray()
            )
            arr = np.concatenate((arr1, arr2))

        # reproject
        arr["the_geom"] = self.reproject(arr["the_geom"])
        arr["id"] = np.arange(len(arr["refinement_level"]))

        return GridRefinements(**{name: arr[name] for name in arr.dtype.names})

    def get_dem_average_areas(self) -> DemAverageAreas:
        """Return DemAverageAreas"""
        with self.get_session() as session:
            arr = (
                session.query(
                    models.DemAverageArea.id,
                    models.DemAverageArea.the_geom,
                )
                .order_by(models.DemAverageArea.id)
                .as_structarray()
            )
            arr["the_geom"] = self.reproject(arr["the_geom"])

        return DemAverageAreas(**{name: arr[name] for name in arr.dtype.names})

    def get_obstacles(self) -> Obstacles:
        with self.get_session() as session:
            arr = (
                session.query(
                    models.Obstacle.the_geom,
                    models.Obstacle.id,
                    models.Obstacle.crest_level,
                )
                .order_by(models.Obstacle.id)
                .as_structarray()
            )

        # reproject
        arr["the_geom"] = self.reproject(arr["the_geom"])

        return Obstacles(**{name: arr[name] for name in arr.dtype.names})

    def get_orifices(self) -> Orifices:
        """Return Orifices"""
        with self.get_session() as session:
            arr = (
                session.query(
                    models.Orifice.id,
                    models.Orifice.code,
                    models.Orifice.connection_node_start_id,
                    models.Orifice.connection_node_end_id,
                    models.Orifice.crest_level,
                    models.Orifice.crest_type,
                    models.Orifice.cross_section_definition_id,
                    models.Orifice.discharge_coefficient_negative,
                    models.Orifice.discharge_coefficient_positive,
                    models.Orifice.friction_type,
                    models.Orifice.friction_value,
                )
                .order_by(models.Orifice.id)
                .as_structarray()
            )

        # map friction_type 4 to friction_type 2 to match crosssectionlocation enum
        arr["friction_type"][arr["friction_type"] == 4] = 2

        return Orifices(**{name: arr[name] for name in arr.dtype.names})

    def get_pipes(self) -> Pipes:
        """Return Pipes"""
        with self.get_session() as session:
            arr = (
                session.query(
                    models.Pipe.id,
                    models.Pipe.code,
                    models.Pipe.sewerage_type,
                    models.Pipe.calculation_type,
                    models.Pipe.invert_level_start_point,
                    models.Pipe.invert_level_end_point,
                    models.Pipe.friction_type,
                    models.Pipe.friction_value,
                    models.Pipe.dist_calc_points,
                    models.Pipe.connection_node_start_id,
                    models.Pipe.connection_node_end_id,
                    models.Pipe.cross_section_definition_id,
                )
                .order_by(models.Pipe.id)
                .as_structarray()
            )

        # map friction_type 4 to friction_type 2 to match crosssectionlocation enum
        arr["friction_type"][arr["friction_type"] == 4] = 2

        # transform to a Pipes object
        return Pipes(**{name: arr[name] for name in arr.dtype.names})

    def get_pumps(self) -> Pumps:
        with self.get_session() as session:
            arr = (
                session.query(
                    models.Pumpstation.id,
                    models.Pumpstation.code,
                    models.Pumpstation.capacity,
                    models.Pumpstation.connection_node_start_id,
                    models.Pumpstation.connection_node_end_id,
                    models.Pumpstation.type_,
                    models.Pumpstation.start_level,
                    models.Pumpstation.lower_stop_level,
                    models.Pumpstation.upper_stop_level,
                )
                .order_by(models.Pumpstation.id)
                .as_structarray()
            )

        # Pump capicity is entered as L/s but we need m3/s.
        arr["capacity"] = arr["capacity"] / 1000

        # transform to a Pumps object
        return Pumps(**{name: arr[name] for name in arr.dtype.names})

    def get_weirs(self) -> Weirs:
        """Return Weirs"""
        with self.get_session() as session:
            arr = (
                session.query(
                    models.Weir.id,
                    models.Weir.code,
                    models.Weir.connection_node_start_id,
                    models.Weir.connection_node_end_id,
                    models.Weir.crest_level,
                    models.Weir.crest_type,
                    models.Weir.cross_section_definition_id,
                    models.Weir.discharge_coefficient_negative,
                    models.Weir.discharge_coefficient_positive,
                    models.Weir.friction_type,
                    models.Weir.friction_value,
                )
                .order_by(models.Weir.id)
                .as_structarray()
            )

        # map friction_type 4 to friction_type 2 to match crosssectionlocation enum
        arr["friction_type"][arr["friction_type"] == 4] = 2

        return Weirs(**{name: arr[name] for name in arr.dtype.names})


# Constructing a Transformer takes quite long, so we use caching here. The
# function is deterministic so this doesn't have any side effects.
@lru_cache(maxsize=8)
def _get_reproject_func(source_epsg: int, target_epsg: int) -> Callable:
    transformer = Transformer.from_crs(
        CRS.from_epsg(source_epsg), CRS.from_epsg(target_epsg), always_xy=True
    )

    def func(coords):
        if coords.shape[0] == 0:
            return coords
        x, y = transformer.transform(coords[:, 0], coords[:, 1])
        return np.array([x, y]).T

    return func<|MERGE_RESOLUTION|>--- conflicted
+++ resolved
@@ -205,8 +205,6 @@
             infiltration["max_infiltration_capacity_file"] = infiltration.get(
                 "max_infiltration_capacity_file"
             )
-<<<<<<< HEAD
-=======
             if (
                 infiltration["max_infiltration_capacity_file"] is not None
                 and infiltration["max_infiltration_capacity_file"] == ""
@@ -214,7 +212,6 @@
                 infiltration["max_infiltration_capacity_type"] = NO_AGG
             else:
                 infiltration["max_infiltration_capacity_type"] = None
->>>>>>> dc45d8b7
 
         if groundwater:
             # default is what the user supplied (MIN/MAX/AVERAGE)
