# Module containing functions to read from the SQLite

import pathlib
from contextlib import contextmanager
from enum import Enum
from functools import lru_cache
from typing import Callable, ContextManager, Tuple

import numpy as np
import pygeos
from condenser import NumpyQuery
from pyproj import Transformer
from pyproj.crs import CRS
from sqlalchemy import cast, inspect, Integer
from sqlalchemy.orm import Session
from threedi_modelchecker.schema import ModelSchema
from threedi_modelchecker.threedi_database import ThreediDatabase
from threedi_modelchecker.threedi_model import models
from threedi_modelchecker.threedi_model.custom_types import IntegerEnum
<<<<<<< HEAD
from threedigrid_builder.base import GridSettings
from threedigrid_builder.grid import Levees, PotentialBreaches
from threedigrid_builder.base import Pumps
from threedigrid_builder.base import TablesSettings
from threedigrid_builder.constants import ContentType
from threedigrid_builder.constants import InitializationType
from threedigrid_builder.constants import LineType
from threedigrid_builder.exceptions import SchematisationError
from threedigrid_builder.grid import BoundaryConditions1D
from threedigrid_builder.grid import BoundaryConditions2D
from threedigrid_builder.grid import Channels
from threedigrid_builder.grid import ConnectedPoints
from threedigrid_builder.grid import ConnectionNodes
from threedigrid_builder.grid import CrossSectionDefinitions
from threedigrid_builder.grid import CrossSectionLocations
from threedigrid_builder.grid import Culverts
from threedigrid_builder.grid import DemAverageAreas
from threedigrid_builder.grid import GridRefinements
from threedigrid_builder.grid import ImperviousSurfaces
from threedigrid_builder.grid import Obstacles
from threedigrid_builder.grid import Orifices
from threedigrid_builder.grid import Pipes
from threedigrid_builder.grid import Surfaces
from threedigrid_builder.grid import Weirs
from threedigrid_builder.grid import Windshieldings
from typing import Callable
from typing import ContextManager
from typing import Tuple

import numpy as np
import pathlib
import pygeos
=======
>>>>>>> 0e6a5edb

from threedigrid_builder.base import GridSettings, Levees, Pumps, TablesSettings
from threedigrid_builder.constants import ContentType, InitializationType, LineType
from threedigrid_builder.exceptions import SchematisationError
from threedigrid_builder.grid import (
    BoundaryConditions1D,
    BoundaryConditions2D,
    Channels,
    ConnectedPoints,
    ConnectionNodes,
    CrossSectionDefinitions,
    CrossSectionLocations,
    Culverts,
    DemAverageAreas,
    GridRefinements,
    ImperviousSurfaces,
    Obstacles,
    Orifices,
    Pipes,
    Surfaces,
    Weirs,
    Windshieldings,
)

__all__ = ["SQLite"]

# hardcoded source projection
SOURCE_EPSG = 4326

MIN_SQLITE_VERSION = 211

# put some global defaults on datatypes
NumpyQuery.default_numpy_settings[Integer] = {"dtype": np.int32, "null": -9999}
NumpyQuery.default_numpy_settings[IntegerEnum] = {
    **NumpyQuery.default_numpy_settings[Integer],
    "sql_cast": lambda x: cast(x, Integer),
}

# To parse CalculationPoint.user_ref
CALCULATION_POINT_CONTENT_TYPE_MAP = {
    "v2_channel": ContentType.TYPE_V2_CHANNEL,
    "v2_pipe": ContentType.TYPE_V2_PIPE,
    "v2_culvert": ContentType.TYPE_V2_CULVERT,
    "v2_manhole": ContentType.TYPE_V2_MANHOLE,
    "v2_1d_boundary_conditions": ContentType.TYPE_V2_1D_BOUNDARY_CONDITIONS,
}


def parse_connected_point_user_ref(user_ref: str) -> Tuple[ContentType, int, int]:
    """Return content_type, content_id, node_number from a user_ref.

    Raises Exception for various parse errors.

    Example
    -------
    >>> parse_connected_point_user_ref("201#123#v2_channels#4)
    ContentType.TYPE_V2_CHANNEL, 123, 4
    """
    _, id_str, type_str, node_str = user_ref.split("#")
    return CALCULATION_POINT_CONTENT_TYPE_MAP[type_str], int(id_str), int(node_str)


def _object_as_dict(obj) -> dict:
    """Convert SQLAlchemy object to dict, casting Enums"""
    result = {}
    if obj is None:
        return result
    for c in inspect(obj).mapper.column_attrs:
        val = getattr(obj, c.key)
        if isinstance(val, Enum):
            val = val.value
        result[c.key] = val
    return result


def _set_initialization_type(
    dct, global_field, file_field=None, type_field=None, default=None
):
    """Set the InitializationType depending on global_field and file_field."""
    if not file_field:
        file_field = f"{global_field}_file"
    if not type_field:
        type_field = f"{global_field}_type"

    # If the ``file_field`` contains a value, the initialization type will be changed to
    # the ``default_type``, if supplied.
    if dct[file_field]:
        if default is not None:
            dct[type_field] = default
    # If there is no file, check if the global value is not None
    elif dct[global_field] is not None:
        dct[type_field] = InitializationType.GLOBAL
    else:
        # No file, no global value
        dct[type_field] = None


class SQLite:
    def __init__(self, path: pathlib.Path, upgrade=False):
        if not path.exists():
            raise FileNotFoundError(f"File not found: {path}")
        path = str(path)
        sqlite_settings = {"db_path": path, "db_file": path}
        self.db = ThreediDatabase(
            connection_settings=sqlite_settings, db_type="spatialite"
        )
        self._epsg_code = None  # for reproject()

        version = self.get_version()
        if version < MIN_SQLITE_VERSION:
            if upgrade:
                self.upgrade()
            else:
                raise SchematisationError(f"Too old sqlite version {version}.")

    def get_version(self) -> int:
        # check version
        schema = ModelSchema(self.db)
        return schema.get_version()

    def upgrade(self):
        schema = ModelSchema(self.db)
        schema.upgrade()

    @contextmanager
    def get_session(self) -> ContextManager[Session]:
        """A context manager that yields an SQLAlchemy session.

        The session is closed af the context manager exit. No commit or rollback
        is done. It is meant for read-only access, but writing is not prohibited.

        Returns:
          SQLAlchemy.orm.Session
        """
        session = self.db.get_session(query_cls=NumpyQuery)
        try:
            yield session
        finally:
            session.close()

    def get_settings(self) -> dict:
        """Return the settings relevant for makegrid and maketables.

        Returns:
           dict with epsg_code, model_name, grid_settings, make_table_settings
        """

        with self.get_session() as session:
            global_ = session.query(models.GlobalSetting).order_by("id").first()
            if global_.groundwater_settings_id is not None:
                groundwater = _object_as_dict(
                    session.query(models.GroundWater)
                    .filter_by(id=global_.groundwater_settings_id)
                    .one()
                )
            else:
                groundwater = {}
            if global_.interflow_settings_id is not None:
                interflow = _object_as_dict(
                    session.query(models.Interflow)
                    .filter_by(id=global_.interflow_settings_id)
                    .one()
                )
            else:
                interflow = {}
            if global_.simple_infiltration_settings_id is not None:
                infiltration = _object_as_dict(
                    session.query(models.SimpleInfiltration)
                    .filter_by(id=global_.simple_infiltration_settings_id)
                    .one()
                )
                # older sqlites have no max_infiltration_capacity field
                infiltration.setdefault("max_infiltration_capacity", None)
            else:
                infiltration = {}
            global_ = _object_as_dict(global_)

        # record if there is a DEM file to be expected
        # Note: use_2d_flow only determines whether there are flow lines
        global_["use_2d"] = bool(global_["dem_file"])

        # set/adapt initialization types to include information about file presence
        NO_AGG = InitializationType.NO_AGG
        AVERAGE = InitializationType.AVERAGE
        _set_initialization_type(
            global_, "frict_coef", default=AVERAGE if global_["frict_avg"] else NO_AGG
        )
        _set_initialization_type(
            global_,
            "interception_global",
            file_field="interception_file",
            type_field="interception_type",
            default=NO_AGG,
        )
        if interflow:
            _set_initialization_type(interflow, "porosity", default=NO_AGG)
            _set_initialization_type(
                interflow, "hydraulic_conductivity", default=AVERAGE
            )
        if infiltration:
            _set_initialization_type(infiltration, "infiltration_rate", default=NO_AGG)
            _set_initialization_type(
                infiltration, "max_infiltration_capacity", default=NO_AGG
            )

        if groundwater:
            # default is what the user supplied (MIN/MAX/AVERAGE)
            _set_initialization_type(groundwater, "groundwater_impervious_layer_level")
            _set_initialization_type(groundwater, "phreatic_storage_capacity")
            _set_initialization_type(groundwater, "equilibrium_infiltration_rate")
            _set_initialization_type(groundwater, "initial_infiltration_rate")
            _set_initialization_type(groundwater, "infiltration_decay_period")
            _set_initialization_type(groundwater, "groundwater_hydro_connectivity")

        grid_settings = GridSettings.from_dict(global_)
        tables_settings = TablesSettings.from_dict(
            {**groundwater, **interflow, **infiltration, **global_}
        )
        return {
            "epsg_code": global_["epsg_code"],
            "model_name": global_["name"],
            "grid_settings": grid_settings,
            "tables_settings": tables_settings,
        }

    @property
    def epsg_code(self) -> int:
        if self._epsg_code is None:
            self._epsg_code = self.get_settings()["epsg_code"]
        return self._epsg_code

    @epsg_code.setter
    def epsg_code(self, value: int):
        self._epsg_code = value

    def reproject(self, geometries: np.ndarray) -> np.ndarray:
        """Reproject geometries from 4326 to the EPSG in the settings.

        Notes:
          pygeos+pyproj is approx 2x faster than spatialite

        Args:
          geometries (ndarray of pygeos.Geometry): geometries in EPSG 4326
        """
        target_epsg = self.epsg_code
        func = _get_reproject_func(SOURCE_EPSG, target_epsg)
        return pygeos.apply(geometries, func)

    def get_surfaces(self) -> Surfaces:
        with self.get_session() as session:
            arr = (
                session.query(
                    models.Surface.id.label("surface_id"),
                    models.Surface.function,
                    models.Surface.code,
                    models.Surface.display_name,
                    models.Surface.nr_of_inhabitants,
                    models.Surface.area,
                    models.Surface.dry_weather_flow,
                    models.Surface.the_geom,
                    models.SurfaceParameter.outflow_delay,
                    models.SurfaceParameter.surface_layer_thickness,
                    models.SurfaceParameter.infiltration,
                    models.SurfaceParameter.max_infiltration_capacity,
                    models.SurfaceParameter.min_infiltration_capacity,
                    models.SurfaceParameter.infiltration_decay_constant,
                    models.SurfaceParameter.infiltration_recovery_constant,
                    models.ConnectionNode.id.label("connection_node_id"),
                    models.ConnectionNode.the_geom.label("connection_node_the_geom"),
                    models.SurfaceMap.percentage,
                )
                .select_from(models.Surface)
                .join(models.SurfaceParameter)
                .join(
                    models.SurfaceMap, models.SurfaceMap.surface_id == models.Surface.id
                )
                .join(
                    models.ConnectionNode,
                    models.SurfaceMap.connection_node_id == models.ConnectionNode.id,
                )
                .order_by(models.Surface.id)
                .as_structarray()
            )

        # reproject
        arr["the_geom"] = self.reproject(arr["the_geom"])
        arr["connection_node_the_geom"] = self.reproject(
            arr["connection_node_the_geom"]
        )

        return Surfaces(
            id=np.arange(0, len(arr["surface_id"] + 1), dtype=int),
            **{name: arr[name] for name in arr.dtype.names},
        )

    def get_impervious_surfaces(self) -> ImperviousSurfaces:
        with self.get_session() as session:
            arr = (
                session.query(
                    models.ImperviousSurface.id.label("surface_id"),
                    models.ImperviousSurface.code,
                    models.ImperviousSurface.display_name,
                    models.ImperviousSurface.surface_inclination,
                    models.ImperviousSurface.surface_class,
                    models.ImperviousSurface.surface_sub_class,
                    models.ImperviousSurface.nr_of_inhabitants,
                    models.ImperviousSurface.area,
                    models.ImperviousSurface.dry_weather_flow,
                    models.ImperviousSurface.the_geom,
                    models.ConnectionNode.id.label("connection_node_id"),
                    models.ConnectionNode.the_geom.label("connection_node_the_geom"),
                    models.ImperviousSurfaceMap.percentage,
                )
                .select_from(models.ImperviousSurface)
                .join(models.ImperviousSurfaceMap)
                .join(
                    models.ConnectionNode,
                    models.ImperviousSurfaceMap.connection_node_id
                    == models.ConnectionNode.id,
                )
                .order_by(models.ImperviousSurface.id)
                .as_structarray()
            )

        # convert enums to values
        arr["surface_class"] = [x.value for x in arr["surface_class"]]
        arr["surface_inclination"] = [x.value for x in arr["surface_inclination"]]

        # reproject
        arr["the_geom"] = self.reproject(arr["the_geom"])
        arr["connection_node_the_geom"] = self.reproject(
            arr["connection_node_the_geom"]
        )

        return ImperviousSurfaces(
            id=np.arange(0, len(arr["surface_id"] + 1), dtype=int),
            **{name: arr[name] for name in arr.dtype.names},
        )

    def get_boundary_conditions_1d(self) -> BoundaryConditions1D:
        """Return BoundaryConditions1D"""
        with self.get_session() as session:
            arr = (
                session.query(
                    models.BoundaryCondition1D.id,
                    models.BoundaryCondition1D.boundary_type,
                    models.BoundaryCondition1D.connection_node_id,
                )
                .order_by(models.BoundaryCondition1D.id)
                .as_structarray()
            )

        # transform to a BoundaryConditions1D object
        return BoundaryConditions1D(**{name: arr[name] for name in arr.dtype.names})

    def get_boundary_conditions_2d(self) -> BoundaryConditions2D:
        """Return BoundaryConditions2D"""
        with self.get_session() as session:
            arr = (
                session.query(
                    models.BoundaryConditions2D.id,
                    models.BoundaryConditions2D.boundary_type,
                    models.BoundaryConditions2D.the_geom,
                )
                .order_by(models.BoundaryConditions2D.id)
                .as_structarray()
            )
        arr["the_geom"] = self.reproject(arr["the_geom"])

        # transform to a BoundaryConditions1D object
        return BoundaryConditions2D(**{name: arr[name] for name in arr.dtype.names})

    def get_connected_points(self) -> ConnectedPoints:
        """Load connected points, join them directly with calculation points.

        Automatically ignores calculation points without connected points.
        """
        with self.get_session() as session:
            arr = (
                session.query(
                    models.ConnectedPoint.the_geom,
                    models.ConnectedPoint.id,
                    models.ConnectedPoint.exchange_level,
                    models.ConnectedPoint.levee_id,
                    models.CalculationPoint.user_ref,
                    models.CalculationPoint.id.label("calculation_point_id"),
                    models.Levee.crest_level,
                )
                .join(models.CalculationPoint)
                .outerjoin(models.Levee)
                .order_by(models.ConnectedPoint.id)
                .as_structarray()
            )

        # reproject
        arr["the_geom"] = self.reproject(arr["the_geom"])

        # replace -9999.0 with NaN in exchange_level
        arr["exchange_level"][arr["exchange_level"] == -9999.0] = np.nan

        # convert to columnar dict
        dct = {name: arr[name] for name in arr.dtype.names}

        # overwrite exchange_level with crest_level where no exchange_level supplied
        mask = np.isnan(arr["exchange_level"])
        dct["exchange_level"][mask] = dct.pop("crest_level")[mask]

        # parse user_ref
        content_type = np.empty_like(dct["id"])
        content_pk = np.empty_like(dct["id"])
        node_number = np.empty_like(dct["id"])
        for i, user_ref in enumerate(dct.pop("user_ref")):
            try:
                parsed = parse_connected_point_user_ref(user_ref)
            except Exception:
                raise SchematisationError(
                    f'Invalid user_ref in connected point {dct["id"][i]}: "{user_ref}".'
                )
            content_type[i], content_pk[i], node_number[i] = parsed

        # transform to a ConnectedPoints object
        return ConnectedPoints(
            content_type=content_type,
            content_pk=content_pk,
            node_number=node_number,
            **dct,
        )

    def get_levees(self) -> Levees:
        with self.get_session() as session:
            arr = (
                session.query(
                    models.Levee.id,
                    models.Levee.the_geom,
                    models.Levee.material,
                    models.Levee.crest_level,
                    models.Levee.max_breach_depth,
                )
                .order_by(models.Levee.id)
                .as_structarray()
            )

        # reproject
        arr["the_geom"] = self.reproject(arr["the_geom"])

        # replace -9999.0 with NaN in crest_level and max_breach_depth
        arr["crest_level"][arr["crest_level"] == -9999.0] = np.nan
        arr["max_breach_depth"][arr["max_breach_depth"] == -9999.0] = np.nan

        # transform to a Levees object
        return Levees(**{name: arr[name] for name in arr.dtype.names})

    def get_channels(self) -> Channels:
        """Return Channels"""
        with self.get_session() as session:
            arr = (
                session.query(
                    models.Channel.the_geom,
                    models.Channel.dist_calc_points,
                    models.Channel.id,
                    models.Channel.code,
                    models.Channel.connection_node_start_id,
                    models.Channel.connection_node_end_id,
                    models.Channel.calculation_type,
                    models.Channel.display_name,
                    models.Channel.zoom_category,
                )
                .order_by(models.Channel.id)
                .as_structarray()
            )

        arr["the_geom"] = self.reproject(arr["the_geom"])
        # map "old" calculation types (100, 101, 102, 105) to (0, 1, 2, 5)
        arr["calculation_type"][arr["calculation_type"] >= 100] -= 100

        # transform to a Channels object
        return Channels(**{name: arr[name] for name in arr.dtype.names})

    def get_connection_nodes(self) -> ConnectionNodes:
        """Return ConnectionNodes (which are enriched using the manhole table)"""
        with self.get_session() as session:
            arr = (
                session.query(
                    models.ConnectionNode.the_geom,
                    models.ConnectionNode.id,
                    models.ConnectionNode.code,
                    models.ConnectionNode.storage_area,
                    models.ConnectionNode.initial_waterlevel,
                    models.Manhole.id.label("manhole_id"),
                    models.Manhole.calculation_type,
                    models.Manhole.bottom_level,
                    models.Manhole.drain_level,
                    models.Manhole.manhole_indicator,
                    models.Manhole.surface_level,
                    models.Manhole.shape,
                    models.Manhole.width,
                    models.Manhole.display_name,
                    models.Manhole.zoom_category,
                )
                .join(models.ConnectionNode.manholes, isouter=True)
                .distinct(models.ConnectionNode.id)
                .order_by(models.ConnectionNode.id)
                .as_structarray()
            )

        arr["the_geom"] = self.reproject(arr["the_geom"])

        # replace -9999.0 with NaN in initial_waterlevel
        arr["initial_waterlevel"][arr["initial_waterlevel"] == -9999.0] = np.nan

        return ConnectionNodes(**{name: arr[name] for name in arr.dtype.names})

    def get_cross_section_definitions(self) -> CrossSectionDefinitions:
        """Return CrossSectionDefinitions"""
        with self.get_session() as session:
            arr = (
                session.query(
                    models.CrossSectionDefinition.id,
                    models.CrossSectionDefinition.code,
                    models.CrossSectionDefinition.shape,
                    models.CrossSectionDefinition.width,
                    models.CrossSectionDefinition.height,
                )
                .order_by(models.CrossSectionDefinition.id)
                .as_structarray()
            )

        # map shape 10 to 1 (circle) to match CrossSectionShape enum
        arr["shape"][arr["shape"] == 10] = 1
        # map shape 11 to 5 (tabulated rectangle) to match CrossSectionShape enum
        arr["shape"][arr["shape"] == 11] = 5
        # map shape 12 to 6 (tabulated trapezium) to match CrossSectionShape enum
        arr["shape"][arr["shape"] == 12] = 6

        # transform to a CrossSectionDefinitions object
        return CrossSectionDefinitions(**{name: arr[name] for name in arr.dtype.names})

    def get_cross_section_locations(self) -> CrossSectionLocations:
        """Return CrossSectionLocations"""
        with self.get_session() as session:
            arr = (
                session.query(
                    models.CrossSectionLocation.id,
                    models.CrossSectionLocation.code,
                    models.CrossSectionLocation.the_geom,
                    models.CrossSectionLocation.definition_id,
                    models.CrossSectionLocation.channel_id,
                    models.CrossSectionLocation.reference_level,
                    models.CrossSectionLocation.bank_level,
                    models.CrossSectionLocation.friction_type,
                    models.CrossSectionLocation.friction_value,
                )
                .order_by(models.CrossSectionLocation.id)
                .as_structarray()
            )

        arr["the_geom"] = self.reproject(arr["the_geom"])

        # transform to a CrossSectionLocations object
        return CrossSectionLocations(**{name: arr[name] for name in arr.dtype.names})

    def get_culverts(self) -> Culverts:
        """Return Culverts"""
        with self.get_session() as session:
            arr = (
                session.query(
                    models.Culvert.id,
                    models.Culvert.code,
                    models.Culvert.the_geom,
                    models.Culvert.dist_calc_points,
                    models.Culvert.connection_node_start_id,
                    models.Culvert.connection_node_end_id,
                    models.Culvert.calculation_type,
                    models.Culvert.cross_section_definition_id,
                    models.Culvert.invert_level_start_point,
                    models.Culvert.invert_level_end_point,
                    models.Culvert.discharge_coefficient_negative,
                    models.Culvert.discharge_coefficient_positive,
                    models.Culvert.friction_type,
                    models.Culvert.friction_value,
                    models.Culvert.display_name,
                    models.Culvert.zoom_category,
                )
                .order_by(models.Culvert.id)
                .as_structarray()
            )

        arr["the_geom"] = self.reproject(arr["the_geom"])

        # map friction_type 4 to friction_type 2 to match crosssectionlocation enum
        arr["friction_type"][arr["friction_type"] == 4] = 2

        # When no calculation type is provides we default to isolated
        arr["calculation_type"][
            arr["calculation_type"] == -9999
        ] = LineType.LINE_1D_ISOLATED
        # map "old" calculation types (100, 101, 102, 105) to (0, 1, 2, 5)
        arr["calculation_type"][arr["calculation_type"] >= 100] -= 100

        # transform to a CrossSectionLocations object
        return Culverts(**{name: arr[name] for name in arr.dtype.names})

    def get_grid_refinements(self) -> GridRefinements:
        """Return Gridrefinement and GridRefinementArea concatenated into one array."""
        with self.get_session() as session:
            arr1 = (
                session.query(
                    models.GridRefinement.the_geom,
                    models.GridRefinement.id,
                    models.GridRefinement.code,
                    models.GridRefinement.display_name,
                    models.GridRefinement.refinement_level,
                )
                .filter(
                    models.GridRefinement.the_geom.isnot(None),
                    models.GridRefinement.refinement_level.isnot(None),
                )
                .order_by(models.GridRefinement.id)
                .as_structarray()
            )
            arr2 = (
                session.query(
                    models.GridRefinementArea.the_geom,
                    models.GridRefinementArea.id,
                    models.GridRefinementArea.code,
                    models.GridRefinementArea.display_name,
                    models.GridRefinementArea.refinement_level,
                )
                .filter(
                    models.GridRefinementArea.the_geom.isnot(None),
                    models.GridRefinementArea.refinement_level.isnot(None),
                )
                .order_by(models.GridRefinementArea.id)
                .as_structarray()
            )
            arr = np.concatenate((arr1, arr2))

        # reproject
        arr["the_geom"] = self.reproject(arr["the_geom"])
        arr["id"] = np.arange(len(arr["refinement_level"]))

        return GridRefinements(**{name: arr[name] for name in arr.dtype.names})

    def get_dem_average_areas(self) -> DemAverageAreas:
        """Return DemAverageAreas"""
        with self.get_session() as session:
            arr = (
                session.query(
                    models.DemAverageArea.id,
                    models.DemAverageArea.the_geom,
                )
                .order_by(models.DemAverageArea.id)
                .as_structarray()
            )
            arr["the_geom"] = self.reproject(arr["the_geom"])

        return DemAverageAreas(**{name: arr[name] for name in arr.dtype.names})

    def get_obstacles(self) -> Obstacles:
        with self.get_session() as session:
            arr = (
                session.query(
                    models.Obstacle.the_geom,
                    models.Obstacle.id,
                    models.Obstacle.crest_level,
                )
                .order_by(models.Obstacle.id)
                .as_structarray()
            )

        # reproject
        arr["the_geom"] = self.reproject(arr["the_geom"])

        return Obstacles(**{name: arr[name] for name in arr.dtype.names})

    def get_orifices(self) -> Orifices:
        """Return Orifices"""
        with self.get_session() as session:
            arr = (
                session.query(
                    models.Orifice.id,
                    models.Orifice.code,
                    models.Orifice.connection_node_start_id,
                    models.Orifice.connection_node_end_id,
                    models.Orifice.crest_level,
                    models.Orifice.crest_type,
                    models.Orifice.cross_section_definition_id,
                    models.Orifice.discharge_coefficient_negative,
                    models.Orifice.discharge_coefficient_positive,
                    models.Orifice.friction_type,
                    models.Orifice.friction_value,
                    models.Orifice.display_name,
                    models.Orifice.zoom_category,
                    models.Orifice.sewerage,
                )
                .order_by(models.Orifice.id)
                .as_structarray()
            )

        # map friction_type 4 to friction_type 2 to match crosssectionlocation enum
        arr["friction_type"][arr["friction_type"] == 4] = 2

        return Orifices(**{name: arr[name] for name in arr.dtype.names})

    def get_pipes(self) -> Pipes:
        """Return Pipes"""
        with self.get_session() as session:
            arr = (
                session.query(
                    models.Pipe.id,
                    models.Pipe.code,
                    models.Pipe.sewerage_type,
                    models.Pipe.calculation_type,
                    models.Pipe.invert_level_start_point,
                    models.Pipe.invert_level_end_point,
                    models.Pipe.friction_type,
                    models.Pipe.friction_value,
                    models.Pipe.dist_calc_points,
                    models.Pipe.connection_node_start_id,
                    models.Pipe.connection_node_end_id,
                    models.Pipe.cross_section_definition_id,
                    models.Pipe.display_name,
                    models.Pipe.zoom_category,
                    models.Pipe.material,
                )
                .order_by(models.Pipe.id)
                .as_structarray()
            )

        # map friction_type 4 to friction_type 2 to match crosssectionlocation enum
        arr["friction_type"][arr["friction_type"] == 4] = 2

        # transform to a Pipes object
        return Pipes(**{name: arr[name] for name in arr.dtype.names})

    def get_pumps(self) -> Pumps:
        with self.get_session() as session:
            arr = (
                session.query(
                    models.Pumpstation.id,
                    models.Pumpstation.code,
                    models.Pumpstation.capacity,
                    models.Pumpstation.connection_node_start_id,
                    models.Pumpstation.connection_node_end_id,
                    models.Pumpstation.type_,
                    models.Pumpstation.start_level,
                    models.Pumpstation.lower_stop_level,
                    models.Pumpstation.upper_stop_level,
                    models.Pumpstation.display_name,
                    models.Pumpstation.zoom_category,
                )
                .order_by(models.Pumpstation.id)
                .as_structarray()
            )

        # Pump capicity is entered as L/s but we need m3/s.
        arr["capacity"] = arr["capacity"] / 1000

        # transform to a Pumps object
        return Pumps(**{name: arr[name] for name in arr.dtype.names})

    def get_weirs(self) -> Weirs:
        """Return Weirs"""
        with self.get_session() as session:
            arr = (
                session.query(
                    models.Weir.id,
                    models.Weir.code,
                    models.Weir.connection_node_start_id,
                    models.Weir.connection_node_end_id,
                    models.Weir.crest_level,
                    models.Weir.crest_type,
                    models.Weir.cross_section_definition_id,
                    models.Weir.discharge_coefficient_negative,
                    models.Weir.discharge_coefficient_positive,
                    models.Weir.friction_type,
                    models.Weir.friction_value,
                    models.Weir.display_name,
                    models.Weir.zoom_category,
                    models.Weir.sewerage,
                )
                .order_by(models.Weir.id)
                .as_structarray()
            )

        # map friction_type 4 to friction_type 2 to match crosssectionlocation enum
        arr["friction_type"][arr["friction_type"] == 4] = 2

        return Weirs(**{name: arr[name] for name in arr.dtype.names})

    def get_windshieldings(self) -> Windshieldings:
        with self.get_session() as session:
            arr = (
                session.query(
                    models.Windshielding.id,
                    models.Windshielding.channel_id,
                    models.Windshielding.north,
                    models.Windshielding.northeast,
                    models.Windshielding.east,
                    models.Windshielding.southeast,
                    models.Windshielding.south,
                    models.Windshielding.southwest,
                    models.Windshielding.west,
                    models.Windshielding.northwest,
                )
                .order_by(models.Windshielding.id)
                .as_structarray()
            )

        return Windshieldings(**{name: arr[name] for name in arr.dtype.names})
    
    def get_potential_breaches(self) -> PotentialBreaches:
        with self.get_session() as session:
            arr = (
                session.query(
                    models.PotentialBreach.id,
                    models.PotentialBreach.code,
                    models.PotentialBreach.display_name,
                    models.PotentialBreach.the_geom,
                    models.PotentialBreach.channel_id,
                    models.PotentialBreach.maximum_breach_depth,
                    models.PotentialBreach.levee_material,
                )
                .order_by(models.PotentialBreach.id)
                .as_structarray()
            )

        # reproject
        arr["the_geom"] = self.reproject(arr["the_geom"])

        return PotentialBreaches(
            **{name: arr[name] for name in arr.dtype.names}
        )



# Constructing a Transformer takes quite long, so we use caching here. The
# function is deterministic so this doesn't have any side effects.
@lru_cache(maxsize=8)
def _get_reproject_func(source_epsg: int, target_epsg: int) -> Callable:
    transformer = Transformer.from_crs(
        CRS.from_epsg(source_epsg), CRS.from_epsg(target_epsg), always_xy=True
    )

    def func(coords):
        if coords.shape[0] == 0:
            return coords
        x, y = transformer.transform(coords[:, 0], coords[:, 1])
        return np.array([x, y]).T

    return func<|MERGE_RESOLUTION|>--- conflicted
+++ resolved
@@ -17,43 +17,8 @@
 from threedi_modelchecker.threedi_database import ThreediDatabase
 from threedi_modelchecker.threedi_model import models
 from threedi_modelchecker.threedi_model.custom_types import IntegerEnum
-<<<<<<< HEAD
-from threedigrid_builder.base import GridSettings
-from threedigrid_builder.grid import Levees, PotentialBreaches
-from threedigrid_builder.base import Pumps
-from threedigrid_builder.base import TablesSettings
-from threedigrid_builder.constants import ContentType
-from threedigrid_builder.constants import InitializationType
-from threedigrid_builder.constants import LineType
-from threedigrid_builder.exceptions import SchematisationError
-from threedigrid_builder.grid import BoundaryConditions1D
-from threedigrid_builder.grid import BoundaryConditions2D
-from threedigrid_builder.grid import Channels
-from threedigrid_builder.grid import ConnectedPoints
-from threedigrid_builder.grid import ConnectionNodes
-from threedigrid_builder.grid import CrossSectionDefinitions
-from threedigrid_builder.grid import CrossSectionLocations
-from threedigrid_builder.grid import Culverts
-from threedigrid_builder.grid import DemAverageAreas
-from threedigrid_builder.grid import GridRefinements
-from threedigrid_builder.grid import ImperviousSurfaces
-from threedigrid_builder.grid import Obstacles
-from threedigrid_builder.grid import Orifices
-from threedigrid_builder.grid import Pipes
-from threedigrid_builder.grid import Surfaces
-from threedigrid_builder.grid import Weirs
-from threedigrid_builder.grid import Windshieldings
-from typing import Callable
-from typing import ContextManager
-from typing import Tuple
-
-import numpy as np
-import pathlib
-import pygeos
-=======
->>>>>>> 0e6a5edb
-
-from threedigrid_builder.base import GridSettings, Levees, Pumps, TablesSettings
+
+from threedigrid_builder.base import GridSettings, Pumps, TablesSettings
 from threedigrid_builder.constants import ContentType, InitializationType, LineType
 from threedigrid_builder.exceptions import SchematisationError
 from threedigrid_builder.grid import (
@@ -68,9 +33,11 @@
     DemAverageAreas,
     GridRefinements,
     ImperviousSurfaces,
+    Levees,
     Obstacles,
     Orifices,
     Pipes,
+    PotentialBreaches,
     Surfaces,
     Weirs,
     Windshieldings,
@@ -862,7 +829,7 @@
             )
 
         return Windshieldings(**{name: arr[name] for name in arr.dtype.names})
-    
+
     def get_potential_breaches(self) -> PotentialBreaches:
         with self.get_session() as session:
             arr = (
@@ -882,10 +849,7 @@
         # reproject
         arr["the_geom"] = self.reproject(arr["the_geom"])
 
-        return PotentialBreaches(
-            **{name: arr[name] for name in arr.dtype.names}
-        )
-
+        return PotentialBreaches(**{name: arr[name] for name in arr.dtype.names})
 
 
 # Constructing a Transformer takes quite long, so we use caching here. The
