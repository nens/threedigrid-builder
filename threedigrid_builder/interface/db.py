--- conflicted
+++ resolved
@@ -3,14 +3,11 @@
 import pathlib
 from contextlib import contextmanager
 from enum import Enum
-from functools import lru_cache
-from typing import Callable, ContextManager, Dict, List, Union
+from typing import ContextManager, Dict, List, Union
 
 import numpy as np
 import shapely
 from condenser import NumpyQuery
-from pyproj import Transformer
-from pyproj.crs import CRS
 from sqlalchemy import case, cast, func, inspect, Integer, literal
 from sqlalchemy.orm import Session
 from threedi_schema import custom_types, models, ModelSchema, ThreediDatabase
@@ -74,7 +71,7 @@
 
 
 def _set_initialization_type(
-        dct, global_field, file_field=None, type_field=None, default=None
+    dct, global_field, file_field=None, type_field=None, default=None
 ):
     """Set the InitializationType depending on global_field and file_field."""
     if not file_field:
@@ -94,26 +91,9 @@
         dct[type_field] = None
 
 
-<<<<<<< HEAD
-def arr_to_attr_dict(
-        arr: np.ndarray, rename_dict: Optional[Dict[str, str]] = None
-) -> Dict[str, str]:
-    """
-    Convert structured array to dict with optional rename of the keys
-    """
-    if rename_dict is None:
-        rename_dict = {}
-    return {
-        rename_dict[name] if name in rename_dict else name: arr[name]
-        for name in arr.dtype.names
-    }
-
-
-=======
->>>>>>> bf5005e8
 def map_cross_section_definition(
-        objects: List[Union[CrossSectionLocations, Pipes, Weirs, Orifices, Culverts]],
-        definition_map: Dict[str, Dict[int, int]],
+    objects: List[Union[CrossSectionLocations, Pipes, Weirs, Orifices, Culverts]],
+    definition_map: Dict[str, Dict[int, int]],
 ) -> None:
     """
     Set cross section definition ids for cross_section_locations,
@@ -207,8 +187,8 @@
         with self.get_session() as session:
             model_settings = session.query(models.ModelSettings).order_by("id").first()
             if (
-                    model_settings.use_groundwater_flow
-                    or model_settings.use_groundwater_storage
+                model_settings.use_groundwater_flow
+                or model_settings.use_groundwater_storage
             ):
                 groundwater = _object_as_dict(session.query(models.GroundWater).one())
             else:
@@ -372,11 +352,6 @@
                 .as_structarray()
             )
 
-<<<<<<< HEAD
-=======
-        # reproject
-        arr["the_geom"] = self.reproject(arr["the_geom"])
->>>>>>> bf5005e8
         return Surfaces(
             id=np.arange(0, len(arr["surface_id"] + 1), dtype=int),
             **{name: arr[name] for name in arr.dtype.names},
@@ -410,10 +385,6 @@
                 .order_by(models.BoundaryConditions2D.id)
                 .as_structarray()
             )
-<<<<<<< HEAD
-=======
-        arr["the_geom"] = self.reproject(arr["the_geom"])
->>>>>>> bf5005e8
 
         # transform to a BoundaryConditions1D object
         return BoundaryConditions2D(**{name: arr[name] for name in arr.dtype.names})
@@ -437,10 +408,6 @@
         with self.get_session() as session:
             arr = session.query(*cols).order_by(models.Channel.id).as_structarray()
 
-<<<<<<< HEAD
-=======
-        arr["the_geom"] = self.reproject(arr["the_geom"])
->>>>>>> bf5005e8
         # map "old" calculation types (100, 101, 102, 105) to (0, 1, 2, 5)
         arr["calculation_type"][arr["calculation_type"] >= 100] -= 100
         arr["hydraulic_conductivity_out"] /= DAY_IN_SECONDS
@@ -473,11 +440,6 @@
                 session.query(*cols).order_by(models.ConnectionNode.id).as_structarray()
             )
 
-<<<<<<< HEAD
-=======
-        arr["the_geom"] = self.reproject(arr["the_geom"])
-
->>>>>>> bf5005e8
         # replace -9999.0 with NaN in initial_water_level
         arr["initial_waterlevel"][arr["initial_waterlevel"] == -9999.0] = np.nan
         arr["hydraulic_conductivity_out"] /= DAY_IN_SECONDS
@@ -568,12 +530,6 @@
                 .order_by(models.CrossSectionLocation.id)
                 .as_structarray()
             )
-<<<<<<< HEAD
-
-        attr_dict = arr_to_attr_dict(arr, {"geom": "the_geom"})
-=======
-        arr["the_geom"] = self.reproject(arr["the_geom"])
->>>>>>> bf5005e8
 
         # transform to a CrossSectionLocations object
         return CrossSectionLocations(**{name: arr[name] for name in arr.dtype.names})
@@ -623,11 +579,6 @@
                 .as_structarray()
             )
 
-<<<<<<< HEAD
-=======
-        arr["the_geom"] = self.reproject(arr["the_geom"])
-
->>>>>>> bf5005e8
         # map friction_type 4 to friction_type 2 to match crosssectionlocation enum
         arr["friction_type"][arr["friction_type"] == 4] = 2
 
@@ -654,11 +605,6 @@
                 .as_structarray()
             )
 
-<<<<<<< HEAD
-        attr_dict = arr_to_attr_dict(arr, {"geom": "the_geom"})
-=======
-        arr["the_geom"] = self.reproject(arr["the_geom"])
->>>>>>> bf5005e8
         # transform to a Channels object
         return ExchangeLines(**{name: arr[name] for name in arr.dtype.names})
 
@@ -697,14 +643,7 @@
             )
             arr = np.concatenate((arr1, arr2))
 
-<<<<<<< HEAD
-        arr["id"] = np.arange(len(arr["grid_level"]))
-=======
-        # reproject
-        arr["the_geom"] = self.reproject(arr["the_geom"])
         arr["id"] = np.arange(len(arr["refinement_level"]))
->>>>>>> bf5005e8
-
         return GridRefinements(**{name: arr[name] for name in arr.dtype.names})
 
     def get_dem_average_areas(self) -> DemAverageAreas:
@@ -718,13 +657,7 @@
                 .order_by(models.DemAverageArea.id)
                 .as_structarray()
             )
-<<<<<<< HEAD
-        attr_dict = arr_to_attr_dict(arr, {"geom": "the_geom"})
-        return DemAverageAreas(**attr_dict)
-=======
-            arr["the_geom"] = self.reproject(arr["the_geom"])
         return DemAverageAreas(**{name: arr[name] for name in arr.dtype.names})
->>>>>>> bf5005e8
 
     def get_obstacles(self) -> Obstacles:
         with self.get_session() as session:
@@ -741,16 +674,7 @@
                 .as_structarray()
             )
 
-<<<<<<< HEAD
-        attr_dict = arr_to_attr_dict(arr, {"geom": "the_geom"})
-        # transform to a Channels object
-        return Obstacles(**attr_dict)
-=======
-        # reproject
-        arr["the_geom"] = self.reproject(arr["the_geom"])
-        # transform to a Obstacles object
         return Obstacles(**{name: arr[name] for name in arr.dtype.names})
->>>>>>> bf5005e8
 
     def get_orifices(self) -> Orifices:
         """Return Orifices"""
@@ -968,46 +892,10 @@
                 .as_structarray()
             )
 
-<<<<<<< HEAD
-        # derive maximum_breach_depth from initial and final exchange level
-        # and overwrite final_exchange_level because adding a field is more work
-        arr["final_exchange_level"] = (
-                arr["initial_exchange_level"] - arr["final_exchange_level"]
-        )
-        attr_dict = arr_to_attr_dict(
-            arr,
-            {
-                "geom": "the_geom",
-                "initial_exchange_level": "exchange_level",
-                "final_exchange_level": "maximum_breach_depth",
-            },
-        )
-        return PotentialBreaches(**attr_dict)
-=======
-        # reproject
-        arr["the_geom"] = self.reproject(arr["the_geom"])
         # derive maximum_breach_depth from initial and final exchange level
         # and overwrite final_exchange_level because adding a field is more work
         arr["maximum_breach_depth"] = (
             arr["exchange_level"] - arr["maximum_breach_depth"]
         )
 
-        return PotentialBreaches(**{name: arr[name] for name in arr.dtype.names})
-
-
-# Constructing a Transformer takes quite long, so we use caching here. The
-# function is deterministic so this doesn't have any side effects.
-@lru_cache(maxsize=8)
-def _get_reproject_func(source_epsg: int, target_epsg: int) -> Callable:
-    transformer = Transformer.from_crs(
-        CRS.from_epsg(source_epsg), CRS.from_epsg(target_epsg), always_xy=True
-    )
-
-    def func(coords):
-        if coords.shape[0] == 0:
-            return coords
-        x, y = transformer.transform(coords[:, 0], coords[:, 1])
-        return np.array([x, y]).T
-
-    return func
->>>>>>> bf5005e8
+        return PotentialBreaches(**{name: arr[name] for name in arr.dtype.names})