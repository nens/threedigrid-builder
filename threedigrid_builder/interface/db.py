# Module containing functions to read from the SQLite

import pathlib
from contextlib import contextmanager
from enum import Enum
from functools import lru_cache
from typing import Callable, ContextManager, Dict, Optional

import numpy as np
import shapely
from condenser import NumpyQuery
from pyproj import Transformer
from pyproj.crs import CRS
from sqlalchemy import cast, func, inspect, Integer
from sqlalchemy.orm import Session
from threedi_schema import custom_types, models, ModelSchema, ThreediDatabase

from threedigrid_builder.base import GridSettings, Pumps, TablesSettings
from threedigrid_builder.constants import InitializationType, LineType
from threedigrid_builder.exceptions import SchematisationError
from threedigrid_builder.grid import (
    BoundaryConditions1D,
    BoundaryConditions2D,
    Channels,
    ConnectionNodes,
    CrossSectionDefinitions,
    CrossSectionLocations,
    Culverts,
    DemAverageAreas,
    ExchangeLines,
    GridRefinements,
    Obstacles,
    Orifices,
    Pipes,
    PotentialBreaches,
    Surfaces,
    Weirs,
    Windshieldings,
)

__all__ = ["SQLite"]

# hardcoded source projection
SOURCE_EPSG = 4326

<<<<<<< HEAD
MIN_SQLITE_VERSION = 226
=======
MIN_SQLITE_VERSION = 225
>>>>>>> ee785339

DAY_IN_SECONDS = 24.0 * 3600.0

# put some global defaults on datatypes
NumpyQuery.default_numpy_settings[Integer] = {"dtype": np.int32, "null": -9999}
NumpyQuery.default_numpy_settings[custom_types.IntegerEnum] = {
    **NumpyQuery.default_numpy_settings[Integer],
    "sql_cast": lambda x: cast(x, Integer),
}
NumpyQuery.default_numpy_settings[custom_types.Geometry] = {
    "dtype": np.dtype("O"),
    "sql_cast": func.ST_AsBinary,
    "numpy_cast": shapely.from_wkb,
}


def _object_as_dict(obj) -> dict:
    """Convert SQLAlchemy object to dict, casting Enums. Optional to prefix keys."""
    result = {}
    if obj is None:
        return result
    for c in inspect(obj).mapper.column_attrs:
        val = getattr(obj, c.key)
        if isinstance(val, Enum):
            val = val.value
        result[c.key] = val
    return result


def _set_initialization_type(
    dct, global_field, file_field=None, type_field=None, default=None
):
    """Set the InitializationType depending on global_field and file_field."""
    if not file_field:
        file_field = f"{global_field}_file"
    if not type_field:
        type_field = f"{global_field}_type"
    # If the ``file_field`` contains a value, the initialization type will be changed to
    # the ``default_type``, if supplied.
    if dct[file_field]:
        if default is not None:
            dct[type_field] = default
    # If there is no file, check if the global value is not None
    elif dct[global_field] is not None:
        dct[type_field] = InitializationType.GLOBAL
    else:
        # No file, no global value
        dct[type_field] = None


def arr_to_attr_dict(
    arr: np.ndarray, rename_dict: Optional[Dict[str, str]] = None
) -> Dict[str, str]:
    """
    Convert structured array to dict with optional rename of the keys
    """
    if rename_dict is None:
        rename_dict = {}
    return {
        rename_dict[name] if name in rename_dict else name: arr[name]
        for name in arr.dtype.names
    }


class SQLite:
    def __init__(self, path: pathlib.Path, upgrade=False, convert_to_geopackage=False):
        if not path.exists():
            raise FileNotFoundError(f"File not found: {path}")
        self.db = ThreediDatabase(path)
        self._epsg_code = None  # for reproject()

        version = self.get_version()
        if version < MIN_SQLITE_VERSION:
            if upgrade:
                self.upgrade(convert_to_geopackage=convert_to_geopackage)
            else:
                raise SchematisationError(f"Too old sqlite version {version}.")

    def get_version(self) -> int:
        # check version
        schema = ModelSchema(self.db)
        return schema.get_version()

    def upgrade(self, convert_to_geopackage=False):
        schema = ModelSchema(self.db)
        schema.upgrade(
            backup=False, set_views=False, convert_to_geopackage=convert_to_geopackage
        )

    @contextmanager
    def get_session(self) -> ContextManager[Session]:
        """A context manager that yields an SQLAlchemy session.

        The session is closed af the context manager exit. No commit or rollback
        is done. It is meant for read-only access, but writing is not prohibited.

        Returns:
          SQLAlchemy.orm.Session
        """
        session = self.db.get_session(query_cls=NumpyQuery)
        try:
            yield session
        finally:
            session.close()

    def get_settings(self) -> dict:
        """Return the settings relevant for makegrid and maketables.

        Returns:
           dict with epsg_code, model_name, grid_settings, make_table_settings
        """

        with self.get_session() as session:
            model_settings = session.query(models.ModelSettings).order_by("id").first()
            if (
                model_settings.use_groundwater_flow
                or model_settings.use_groundwater_storage
            ):
                groundwater = _object_as_dict(session.query(models.GroundWater).one())
            else:
                groundwater = {}
            if model_settings.use_interflow:
                interflow = _object_as_dict(session.query(models.Interflow).one())
            else:
                interflow = {}
            if model_settings.use_simple_infiltration:
                infiltration = _object_as_dict(
                    session.query(models.SimpleInfiltration).one()
                )
            else:
                infiltration = {}
            if model_settings.use_vegetation_drag_2d:
                vegetation_drag = _object_as_dict(
                    session.query(models.VegetationDrag).one()
                )
            else:
                vegetation_drag = {}
            if model_settings.use_interception:
                interception = _object_as_dict(session.query(models.Interception).one())
            else:
                interception = {}
            model_settings = _object_as_dict(model_settings)

        # record if there is a DEM file to be expected
        # Note: use_2d_flow only determines whether there are flow lines
        model_settings["use_2d"] = bool(model_settings["dem_file"])

        # set/adapt initialization types to include information about file presence
        NO_AGG = InitializationType.NO_AGG
        AVERAGE = InitializationType.AVERAGE
        _set_initialization_type(
            model_settings,
            "friction_coefficient",
            default=AVERAGE if model_settings["friction_averaging"] else NO_AGG,
        )
        _set_initialization_type(
            interception,
            "interception",
            file_field="interception_file",
            type_field="interception_type",
            default=NO_AGG,
        )
        if interflow:
            _set_initialization_type(interflow, "porosity", default=NO_AGG)
            _set_initialization_type(
                interflow, "hydraulic_conductivity", default=AVERAGE
            )
        if infiltration:
            _set_initialization_type(infiltration, "infiltration_rate", default=NO_AGG)
            _set_initialization_type(
                infiltration, "max_infiltration_volume", default=NO_AGG
            )
        if groundwater:
            # default is what the user supplied (MIN/MAX/AVERAGE)

            _set_initialization_type(
                groundwater,
                "groundwater_impervious_layer_level",
                type_field="groundwater_impervious_layer_level_aggregation",
            )
            _set_initialization_type(
                groundwater,
                "phreatic_storage_capacity",
                type_field="phreatic_storage_capacity_aggregation",
            )
            _set_initialization_type(
                groundwater,
                "equilibrium_infiltration_rate",
                type_field="equilibrium_infiltration_rate_aggregation",
            )
            _set_initialization_type(
                groundwater,
                "initial_infiltration_rate",
                type_field="initial_infiltration_rate_aggregation",
            )
            _set_initialization_type(
                groundwater,
                "infiltration_decay_period",
                type_field="infiltration_decay_period_aggregation",
            )
            _set_initialization_type(
                groundwater,
                "groundwater_hydraulic_conductivity",
                type_field="groundwater_hydraulic_conductivity_aggregation",
            )

        if vegetation_drag:
            _set_initialization_type(
                vegetation_drag, "vegetation_height", default=NO_AGG
            )
            _set_initialization_type(
                vegetation_drag, "vegetation_stem_count", default=NO_AGG
            )
            _set_initialization_type(
                vegetation_drag, "vegetation_stem_diameter", default=NO_AGG
            )
            _set_initialization_type(
                vegetation_drag, "vegetation_drag_coefficient", default=NO_AGG
            )
        # Copy Simulation Template Settings to model_settings dict
        template_settings = _object_as_dict(
            session.query(models.SimulationTemplateSettings).order_by("id").first()
        )
        model_settings["name"] = template_settings["name"]
        model_settings["use_0d_inflow"] = template_settings["use_0d_inflow"]

        grid_settings = GridSettings.from_dict(model_settings)
        tables_settings = TablesSettings.from_dict(
            {
                **groundwater,
                **interflow,
                **infiltration,
                **vegetation_drag,
                **model_settings,
                **interception,
            }
        )
        return {
            "epsg_code": model_settings["epsg_code"],
            "model_name": model_settings["name"],
            "grid_settings": grid_settings,
            "tables_settings": tables_settings,
        }

    @property
    def epsg_code(self) -> int:
        if self._epsg_code is None:
            self._epsg_code = self.get_settings()["epsg_code"]
        return self._epsg_code

    @epsg_code.setter
    def epsg_code(self, value: int):
        self._epsg_code = value

    def reproject(self, geometries: np.ndarray) -> np.ndarray:
        """Reproject geometries from 4326 to the EPSG in the settings.

        Notes:
          shapely+pyproj is approx 2x faster than spatialite

        Args:
          geometries (ndarray of shapely.Geometry): geometries in EPSG 4326
        """
        target_epsg = self.epsg_code
        func = _get_reproject_func(SOURCE_EPSG, target_epsg)
        return shapely.transform(geometries, func)

    def get_surfaces(self) -> Surfaces:
        with self.get_session() as session:
            arr = (
                session.query(
                    models.Surface.id.label("surface_id"),
                    models.Surface.code,
                    models.Surface.display_name,
                    models.Surface.area,
                    models.Surface.geom,
                    models.SurfaceParameter.outflow_delay,
                    models.SurfaceParameter.surface_layer_thickness,
                    models.SurfaceParameter.infiltration,
                    models.SurfaceParameter.max_infiltration_capacity,
                    models.SurfaceParameter.min_infiltration_capacity,
                    models.SurfaceParameter.infiltration_decay_constant,
                    models.SurfaceParameter.infiltration_recovery_constant,
                    models.ConnectionNode.id.label("connection_node_id"),
                    models.ConnectionNode.the_geom.label("connection_node_the_geom"),
                    models.SurfaceMap.percentage,
                )
                .select_from(models.Surface)
                .join(models.SurfaceParameter)
                .join(
                    models.SurfaceMap, models.SurfaceMap.surface_id == models.Surface.id
                )
                .join(
                    models.ConnectionNode,
                    models.SurfaceMap.connection_node_id == models.ConnectionNode.id,
                )
                .order_by(models.Surface.id)
                .as_structarray()
            )

        # reproject
        arr["geom"] = self.reproject(arr["geom"])
        arr["connection_node_the_geom"] = self.reproject(
            arr["connection_node_the_geom"]
        )

        return Surfaces(
            id=np.arange(0, len(arr["surface_id"] + 1), dtype=int),
            **{name: arr[name] for name in arr.dtype.names},
        )

    def get_boundary_conditions_1d(self) -> BoundaryConditions1D:
        """Return BoundaryConditions1D"""
        with self.get_session() as session:
            arr = (
                session.query(
                    models.BoundaryCondition1D.id,
                    models.BoundaryCondition1D.type,
                    models.BoundaryCondition1D.connection_node_id,
                )
                .order_by(models.BoundaryCondition1D.id)
                .as_structarray()
            )

        # transform to a BoundaryConditions1D object
        return BoundaryConditions1D(**{name: arr[name] for name in arr.dtype.names})

    def get_boundary_conditions_2d(self) -> BoundaryConditions2D:
        """Return BoundaryConditions2D"""
        with self.get_session() as session:
            arr = (
                session.query(
                    models.BoundaryConditions2D.id,
                    models.BoundaryConditions2D.type,
                    models.BoundaryConditions2D.geom,
                )
                .order_by(models.BoundaryConditions2D.id)
                .as_structarray()
            )
        arr["geom"] = self.reproject(arr["geom"])

        # transform to a BoundaryConditions1D object
        return BoundaryConditions2D(**{name: arr[name] for name in arr.dtype.names})

    def get_channels(self) -> Channels:
        """Return Channels"""
        cols = [
            models.Channel.the_geom,
            models.Channel.dist_calc_points,
            models.Channel.id,
            models.Channel.code,
            models.Channel.connection_node_start_id,
            models.Channel.connection_node_end_id,
            models.Channel.calculation_type,
            models.Channel.display_name,
            models.Channel.zoom_category,
            models.Channel.exchange_thickness,
            models.Channel.hydraulic_conductivity_out,
            models.Channel.hydraulic_conductivity_in,
        ]

        with self.get_session() as session:
            arr = session.query(*cols).order_by(models.Channel.id).as_structarray()

        arr["the_geom"] = self.reproject(arr["the_geom"])
        # map "old" calculation types (100, 101, 102, 105) to (0, 1, 2, 5)
        arr["calculation_type"][arr["calculation_type"] >= 100] -= 100
        arr["hydraulic_conductivity_out"] /= DAY_IN_SECONDS
        arr["hydraulic_conductivity_in"] /= DAY_IN_SECONDS

        # transform to a Channels object
        return Channels(**{name: arr[name] for name in arr.dtype.names})

    def get_connection_nodes(self) -> ConnectionNodes:
        """Return ConnectionNodes (which are enriched using the manhole table)"""
        cols = [
            models.ConnectionNode.the_geom,
            models.ConnectionNode.id,
            models.ConnectionNode.code,
            models.ConnectionNode.storage_area,
            models.ConnectionNode.initial_waterlevel,
            models.Manhole.id.label("manhole_id"),
            models.Manhole.calculation_type,
            models.Manhole.bottom_level,
            models.Manhole.drain_level,
            models.Manhole.manhole_indicator,
            models.Manhole.surface_level,
            models.Manhole.shape,
            models.Manhole.width,
            models.Manhole.display_name,
            models.Manhole.zoom_category,
            models.Manhole.exchange_thickness,
            models.Manhole.hydraulic_conductivity_out,
            models.Manhole.hydraulic_conductivity_in,
        ]

        with self.get_session() as session:
            arr = (
                session.query(*cols)
                .join(models.ConnectionNode.manholes, isouter=True)
                .order_by(models.ConnectionNode.id)
                .as_structarray()
            )

        arr["the_geom"] = self.reproject(arr["the_geom"])

        # replace -9999.0 with NaN in initial_waterlevel
        arr["initial_waterlevel"][arr["initial_waterlevel"] == -9999.0] = np.nan
        arr["hydraulic_conductivity_out"] /= DAY_IN_SECONDS
        arr["hydraulic_conductivity_in"] /= DAY_IN_SECONDS

        return ConnectionNodes(**{name: arr[name] for name in arr.dtype.names})

    def get_cross_section_definitions(self) -> CrossSectionDefinitions:
        """Return CrossSectionDefinitions"""
        with self.get_session() as session:
            arr = (
                session.query(
                    models.CrossSectionDefinition.id,
                    models.CrossSectionDefinition.code,
                    models.CrossSectionDefinition.shape,
                    models.CrossSectionDefinition.width,
                    models.CrossSectionDefinition.height,
                    models.CrossSectionDefinition.friction_values,
                    models.CrossSectionDefinition.vegetation_stem_densities,
                    models.CrossSectionDefinition.vegetation_stem_diameters,
                    models.CrossSectionDefinition.vegetation_heights,
                    models.CrossSectionDefinition.vegetation_drag_coefficients,
                )
                .order_by(models.CrossSectionDefinition.id)
                .as_structarray()
            )

        # map shape 10 to 1 (circle) to match CrossSectionShape enum
        arr["shape"][arr["shape"] == 10] = 1
        # map shape 11 to 5 (tabulated rectangle) to match CrossSectionShape enum
        arr["shape"][arr["shape"] == 11] = 5
        # map shape 12 to 6 (tabulated trapezium) to match CrossSectionShape enum
        arr["shape"][arr["shape"] == 12] = 6

        # transform to a CrossSectionDefinitions object
        return CrossSectionDefinitions(**{name: arr[name] for name in arr.dtype.names})

    def get_cross_section_locations(self) -> CrossSectionLocations:
        """Return CrossSectionLocations"""
        with self.get_session() as session:
            arr = (
                session.query(
                    models.CrossSectionLocation.id,
                    models.CrossSectionLocation.code,
                    models.CrossSectionLocation.the_geom,
                    models.CrossSectionLocation.definition_id,
                    models.CrossSectionLocation.channel_id,
                    models.CrossSectionLocation.reference_level,
                    models.CrossSectionLocation.bank_level,
                    models.CrossSectionLocation.friction_type,
                    models.CrossSectionLocation.friction_value,
                    models.CrossSectionLocation.vegetation_stem_density,
                    models.CrossSectionLocation.vegetation_stem_diameter,
                    models.CrossSectionLocation.vegetation_height,
                    models.CrossSectionLocation.vegetation_drag_coefficient,
                )
                .order_by(models.CrossSectionLocation.id)
                .as_structarray()
            )

        arr["the_geom"] = self.reproject(arr["the_geom"])

        # transform to a CrossSectionLocations object
        return CrossSectionLocations(**{name: arr[name] for name in arr.dtype.names})

    def get_culverts(self) -> Culverts:
        """Return Culverts"""
        with self.get_session() as session:
            arr = (
                session.query(
                    models.Culvert.id,
                    models.Culvert.code,
                    models.Culvert.the_geom,
                    models.Culvert.dist_calc_points,
                    models.Culvert.connection_node_start_id,
                    models.Culvert.connection_node_end_id,
                    models.Culvert.calculation_type,
                    models.Culvert.cross_section_definition_id,
                    models.Culvert.invert_level_start_point,
                    models.Culvert.invert_level_end_point,
                    models.Culvert.discharge_coefficient_negative,
                    models.Culvert.discharge_coefficient_positive,
                    models.Culvert.friction_type,
                    models.Culvert.friction_value,
                    models.Culvert.display_name,
                    models.Culvert.zoom_category,
                )
                .order_by(models.Culvert.id)
                .as_structarray()
            )

        arr["the_geom"] = self.reproject(arr["the_geom"])

        # map friction_type 4 to friction_type 2 to match crosssectionlocation enum
        arr["friction_type"][arr["friction_type"] == 4] = 2

        # When no calculation type is provides we default to isolated
        arr["calculation_type"][
            arr["calculation_type"] == -9999
        ] = LineType.LINE_1D_ISOLATED
        # map "old" calculation types (100, 101, 102, 105) to (0, 1, 2, 5)
        arr["calculation_type"][arr["calculation_type"] >= 100] -= 100

        # transform to a CrossSectionLocations object
        return Culverts(**{name: arr[name] for name in arr.dtype.names})

    def get_exchange_lines(self) -> ExchangeLines:
        with self.get_session() as session:
            arr = (
                session.query(
                    models.ExchangeLine.id,
                    models.ExchangeLine.channel_id,
                    models.ExchangeLine.geom,
                    models.ExchangeLine.exchange_level,
                )
                .order_by(models.ExchangeLine.id)
                .as_structarray()
            )

        arr["geom"] = self.reproject(arr["geom"])
        attr_dict = arr_to_attr_dict(arr, {"geom": "the_geom"})
        # transform to a Channels object
        return ExchangeLines(**attr_dict)

    def get_grid_refinements(self) -> GridRefinements:
        """Return Gridrefinement and GridRefinementArea concatenated into one array."""
        with self.get_session() as session:
            arr1 = (
                session.query(
                    models.GridRefinementLine.geom,
                    models.GridRefinementLine.id,
                    models.GridRefinementLine.code,
                    models.GridRefinementLine.display_name,
                    models.GridRefinementLine.grid_level,
                )
                .filter(
                    models.GridRefinementLine.geom.isnot(None),
                    models.GridRefinementLine.grid_level.isnot(None),
                )
                .order_by(models.GridRefinementLine.id)
                .as_structarray()
            )
            arr2 = (
                session.query(
                    models.GridRefinementArea.geom,
                    models.GridRefinementArea.id,
                    models.GridRefinementArea.code,
                    models.GridRefinementArea.display_name,
                    models.GridRefinementArea.grid_level,
                )
                .filter(
                    models.GridRefinementArea.geom.isnot(None),
                    models.GridRefinementArea.grid_level.isnot(None),
                )
                .order_by(models.GridRefinementArea.id)
                .as_structarray()
            )
            arr = np.concatenate((arr1, arr2))

        # reproject
        arr["geom"] = self.reproject(arr["geom"])
        arr["id"] = np.arange(len(arr["grid_level"]))

        attr_dict = arr_to_attr_dict(
            arr, {"geom": "the_geom", "grid_level": "refinement_level"}
        )
        return GridRefinements(**attr_dict)

    def get_dem_average_areas(self) -> DemAverageAreas:
        """Return DemAverageAreas"""
        with self.get_session() as session:
            arr = (
                session.query(
                    models.DemAverageArea.id,
                    models.DemAverageArea.geom,
                )
                .order_by(models.DemAverageArea.id)
                .as_structarray()
            )
            arr["geom"] = self.reproject(arr["geom"])
        attr_dict = arr_to_attr_dict(arr, {"geom": "the_geom"})
        return DemAverageAreas(**attr_dict)

    def get_obstacles(self) -> Obstacles:
        with self.get_session() as session:
            arr = (
                session.query(
                    models.Obstacle.geom,
                    models.Obstacle.id,
                    models.Obstacle.crest_level,
                )
                .order_by(models.Obstacle.id)
                .as_structarray()
            )

        # reproject
        arr["geom"] = self.reproject(arr["geom"])
        attr_dict = arr_to_attr_dict(arr, {"geom": "the_geom"})
        # transform to a Channels object
        return Obstacles(**attr_dict)

    def get_orifices(self) -> Orifices:
        """Return Orifices"""
        with self.get_session() as session:
            arr = (
                session.query(
                    models.Orifice.id,
                    models.Orifice.code,
                    models.Orifice.connection_node_start_id,
                    models.Orifice.connection_node_end_id,
                    models.Orifice.crest_level,
                    models.Orifice.crest_type,
                    models.Orifice.cross_section_definition_id,
                    models.Orifice.discharge_coefficient_negative,
                    models.Orifice.discharge_coefficient_positive,
                    models.Orifice.friction_type,
                    models.Orifice.friction_value,
                    models.Orifice.display_name,
                    models.Orifice.zoom_category,
                    models.Orifice.sewerage,
                )
                .order_by(models.Orifice.id)
                .as_structarray()
            )

        # map friction_type 4 to friction_type 2 to match crosssectionlocation enum
        arr["friction_type"][arr["friction_type"] == 4] = 2

        return Orifices(**{name: arr[name] for name in arr.dtype.names})

    def get_pipes(self) -> Pipes:
        """Return Pipes"""
        cols = [
            models.Pipe.id,
            models.Pipe.code,
            models.Pipe.sewerage_type,
            models.Pipe.calculation_type,
            models.Pipe.invert_level_start_point,
            models.Pipe.invert_level_end_point,
            models.Pipe.friction_type,
            models.Pipe.friction_value,
            models.Pipe.dist_calc_points,
            models.Pipe.connection_node_start_id,
            models.Pipe.connection_node_end_id,
            models.Pipe.cross_section_definition_id,
            models.Pipe.display_name,
            models.Pipe.zoom_category,
            models.Pipe.material,
            models.Pipe.exchange_thickness,
            models.Pipe.hydraulic_conductivity_out,
            models.Pipe.hydraulic_conductivity_in,
        ]

        with self.get_session() as session:
            arr = session.query(*cols).order_by(models.Pipe.id).as_structarray()

        # map friction_type 4 to friction_type 2 to match crosssectionlocation enum
        arr["friction_type"][arr["friction_type"] == 4] = 2
        arr["hydraulic_conductivity_out"] /= DAY_IN_SECONDS
        arr["hydraulic_conductivity_in"] /= DAY_IN_SECONDS

        # transform to a Pipes object
        return Pipes(**{name: arr[name] for name in arr.dtype.names})

    def get_pumps(self) -> Pumps:
        with self.get_session() as session:
            arr = (
                session.query(
                    models.Pumpstation.id,
                    models.Pumpstation.code,
                    models.Pumpstation.capacity,
                    models.Pumpstation.connection_node_start_id,
                    models.Pumpstation.connection_node_end_id,
                    models.Pumpstation.type_,
                    models.Pumpstation.start_level,
                    models.Pumpstation.lower_stop_level,
                    models.Pumpstation.upper_stop_level,
                    models.Pumpstation.display_name,
                    models.Pumpstation.zoom_category,
                )
                .order_by(models.Pumpstation.id)
                .as_structarray()
            )

        # Pump capicity is entered as L/s but we need m3/s.
        arr["capacity"] = arr["capacity"] / 1000

        # transform to a Pumps object
        return Pumps(**{name: arr[name] for name in arr.dtype.names})

    def get_weirs(self) -> Weirs:
        """Return Weirs"""
        with self.get_session() as session:
            arr = (
                session.query(
                    models.Weir.id,
                    models.Weir.code,
                    models.Weir.connection_node_start_id,
                    models.Weir.connection_node_end_id,
                    models.Weir.crest_level,
                    models.Weir.crest_type,
                    models.Weir.cross_section_definition_id,
                    models.Weir.discharge_coefficient_negative,
                    models.Weir.discharge_coefficient_positive,
                    models.Weir.friction_type,
                    models.Weir.friction_value,
                    models.Weir.display_name,
                    models.Weir.zoom_category,
                    models.Weir.sewerage,
                )
                .order_by(models.Weir.id)
                .as_structarray()
            )

        # map friction_type 4 to friction_type 2 to match crosssectionlocation enum
        arr["friction_type"][arr["friction_type"] == 4] = 2

        return Weirs(**{name: arr[name] for name in arr.dtype.names})

    def get_windshieldings(self) -> Windshieldings:
        with self.get_session() as session:
            arr = (
                session.query(
                    models.Windshielding.id,
                    models.Windshielding.channel_id,
                    models.Windshielding.north,
                    models.Windshielding.northeast,
                    models.Windshielding.east,
                    models.Windshielding.southeast,
                    models.Windshielding.south,
                    models.Windshielding.southwest,
                    models.Windshielding.west,
                    models.Windshielding.northwest,
                )
                .order_by(models.Windshielding.id)
                .as_structarray()
            )

        return Windshieldings(**{name: arr[name] for name in arr.dtype.names})

    def get_potential_breaches(self) -> PotentialBreaches:
        # potential breaches are available from schema version 211
        if self.get_version() < 211:
            return PotentialBreaches(id=[])

        cols = [
            models.PotentialBreach.id,
            models.PotentialBreach.code,
            models.PotentialBreach.display_name,
            models.PotentialBreach.geom,
            models.PotentialBreach.channel_id,
        ]

        if self.get_version() >= 212:
            cols += [
                models.PotentialBreach.initial_exchange_level,
                models.PotentialBreach.final_exchange_level,
                models.PotentialBreach.levee_material,
            ]

        with self.get_session() as session:
            arr = (
                session.query(*cols)
                .order_by(models.PotentialBreach.id)
                .as_structarray()
            )

        # reproject
        arr["geom"] = self.reproject(arr["geom"])
        # derive maximum_breach_depth from initial and final exchange level
        # and overwrite final_exchange_level because adding a field is more work
        arr["final_exchange_level"] = (
            arr["initial_exchange_level"] - arr["final_exchange_level"]
        )
        attr_dict = arr_to_attr_dict(
            arr,
            {
                "geom": "the_geom",
                "initial_exchange_level": "exchange_level",
                "final_exchange_level": "maximum_breach_depth",
            },
        )
        return PotentialBreaches(**attr_dict)


# Constructing a Transformer takes quite long, so we use caching here. The
# function is deterministic so this doesn't have any side effects.
@lru_cache(maxsize=8)
def _get_reproject_func(source_epsg: int, target_epsg: int) -> Callable:
    transformer = Transformer.from_crs(
        CRS.from_epsg(source_epsg), CRS.from_epsg(target_epsg), always_xy=True
    )

    def func(coords):
        if coords.shape[0] == 0:
            return coords
        x, y = transformer.transform(coords[:, 0], coords[:, 1])
        return np.array([x, y]).T

    return func<|MERGE_RESOLUTION|>--- conflicted
+++ resolved
@@ -43,11 +43,7 @@
 # hardcoded source projection
 SOURCE_EPSG = 4326
 
-<<<<<<< HEAD
 MIN_SQLITE_VERSION = 226
-=======
-MIN_SQLITE_VERSION = 225
->>>>>>> ee785339
 
 DAY_IN_SECONDS = 24.0 * 3600.0
 
