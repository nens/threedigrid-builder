--- conflicted
+++ resolved
@@ -12,13 +12,10 @@
 from threedi_modelchecker.threedi_database import ThreediDatabase
 from threedi_modelchecker.threedi_model import models
 from threedi_modelchecker.threedi_model.custom_types import IntegerEnum
-<<<<<<< HEAD
-from threedigrid_builder.base import MakeGridSettings, MakeTablesSettings
-from threedigrid_builder.grid import Channels, GridAttrs
-=======
+from threedigrid_builder.base import MakeGridSettings
+from threedigrid_builder.base import MakeTablesSettings
 from threedigrid_builder.base import Pumps
 from threedigrid_builder.grid import Channels
->>>>>>> 8c2c6406
 from threedigrid_builder.grid import ConnectionNodes
 from threedigrid_builder.grid import CrossSectionDefinitions
 from threedigrid_builder.grid import CrossSectionLocations
@@ -27,7 +24,7 @@
 from threedigrid_builder.grid import Orifices
 from threedigrid_builder.grid import Pipes
 from threedigrid_builder.grid import Weirs
-from typing import Callable, Tuple
+from typing import Callable
 from typing import ContextManager
 
 import numpy as np
@@ -87,10 +84,18 @@
            dict with epsg_code, model_name, make_grid_settings, make_table_settings
         """
         with self.get_session() as session:
-            global_ = _object_as_dict(session.query(models.GlobalSetting).order_by("id").first())
-            groundwater = _object_as_dict(session.query(models.GroundWater).order_by("id").first())
-            interflow = _object_as_dict(session.query(models.Interflow).order_by("id").first())
-            infiltration = _object_as_dict(session.query(models.SimpleInfiltration).order_by("id").first())
+            global_ = _object_as_dict(
+                session.query(models.GlobalSetting).order_by("id").first()
+            )
+            groundwater = _object_as_dict(
+                session.query(models.GroundWater).order_by("id").first()
+            )
+            interflow = _object_as_dict(
+                session.query(models.Interflow).order_by("id").first()
+            )
+            infiltration = _object_as_dict(
+                session.query(models.SimpleInfiltration).order_by("id").first()
+            )
 
         make_grid = MakeGridSettings.from_dict(global_)
         make_tables = MakeTablesSettings.from_dict(
