# Module containing functions to read from the SQLite

from contextlib import contextmanager
from functools import lru_cache
from geoalchemy2.functions import ST_AsBinary
from pyproj import Transformer
from pyproj.crs import CRS
from sqlalchemy import cast
from sqlalchemy import inspect
from sqlalchemy import Integer
from threedi_modelchecker.threedi_database import ThreediDatabase
from threedi_modelchecker.threedi_model import models
from threedigrid_builder.grid1d import Channels
from threedigrid_builder.grid1d import ConnectionNodes

import numpy as np
import pygeos


SOURCE_EPSG = 4326

__all__ = ["SQLite"]


class SQLite:
    def __init__(self, path):
        sqlite_settings = {"db_path": path, "db_file": path}
        self.db = ThreediDatabase(
            connection_settings=sqlite_settings, db_type="spatialite"
        )
        self._global_settings = None

    @contextmanager
    def get_session(self):
        """A context manager that yields an SQLAlchemy session.

        The session is closed af the context manager exit. No commit or rollback
        is done. It is meant for read-only access, but writing is not prohibited.

        Returns:
          SQLAlchemy.orm.Session
        """
        session = self.db.get_session()
        yield session
        session.close()

    @property
    def global_settings(self):
        """Return the global settings dictionary from the SQLite at path
        """
        if self._global_settings is None:
            with self.get_session() as session:
                settings = session.query(models.GlobalSetting).one()
            self._global_settings = _object_as_dict(settings)
        return self._global_settings

    def get_channels(self):
        """Return Channels

        Most stuff in this function will eventually be implemented in the package
        "condenser".
        """
        with self.get_session() as session:
            data = session.query(
                ST_AsBinary(models.Channel.the_geom),
                models.Channel.dist_calc_points,
                models.Channel.id,
                models.Channel.code,
                cast(models.Channel.connection_node_start_id, Integer),
                cast(models.Channel.connection_node_end_id, Integer),
                cast(models.Channel.calculation_type, Integer),
            ).all()

        # transform tuples to a numpy structured array
        arr = np.array(
            data,
            dtype=[
                ("the_geom", "O"),
                ("dist_calc_points", "f8"),
                ("id", "i8"),
                ("code", "O"),
                ("connection_node_start_id", "i8"),
                ("connection_node_end_id", "i8"),
                ("calculation_type", "i8"),
            ],
        )
        # transform to pygeos.Geometry
        arr["the_geom"] = pygeos.from_wkb(arr["the_geom"])

        # reproject
        target_epsg = self.global_settings["epsg_code"]
        arr["the_geom"] = pygeos.apply(
            arr["the_geom"], _get_reproject_func(SOURCE_EPSG, target_epsg)
        )

        # transform to a dict of 1D ndarrays
        return Channels(**{name: arr[name] for name in arr.dtype.names})

<<<<<<< HEAD
    def get_grid_refinements(self):
        """Return Gridrefinements

        """
        with self.get_session() as session:
            data = session.query(
                ST_AsBinary(models.GridRefinement.the_geom),
                models.GridRefinement.display_name,
                models.GridRefinement.id,
                models.GridRefinement.code,
                cast(models.GridRefinement.refinement_level , Integer),
            ).all()

            data += session.query(
                ST_AsBinary(models.GridRefinementArea.the_geom),
                models.GridRefinementArea.display_name,
                models.GridRefinementArea.id,
                models.GridRefinementArea.code,
                cast(models.GridRefinementArea.refinement_level , Integer),
=======
    def get_connection_nodes(self):
        """Return ConnectionNodes

        Most stuff in this function will eventually be implemented in the package
        "condenser".
        """
        with self.get_session() as session:
            data = session.query(
                ST_AsBinary(models.ConnectionNode.the_geom),
                models.ConnectionNode.id,
                models.ConnectionNode.code,
                models.ConnectionNode.storage_area,
>>>>>>> 78a50540
            ).all()

        # transform tuples to a numpy structured array
        arr = np.array(
            data,
            dtype=[
                ("the_geom", "O"),
<<<<<<< HEAD
                ("display_name", "O"),
                ("id", "i8"),
                ("code", "O"),
                ("refinement_level", "i8"),
            ],
        )

=======
                ("id", "i8"),
                ("code", "O"),
                ("storage_area", "f8"),
            ],
        )
>>>>>>> 78a50540
        # transform to pygeos.Geometry
        arr["the_geom"] = pygeos.from_wkb(arr["the_geom"])

        # reproject
        target_epsg = self.global_settings["epsg_code"]
        arr["the_geom"] = pygeos.apply(
            arr["the_geom"], _get_reproject_func(SOURCE_EPSG, target_epsg)
        )

<<<<<<< HEAD
        return {name: arr[name] for name in arr.dtype.names}
=======
        # transform to a dict of 1D ndarrays
        return ConnectionNodes(**{name: arr[name] for name in arr.dtype.names})
>>>>>>> 78a50540


def _object_as_dict(obj):
    # https://stackoverflow.com/questions/1958219/convert-sqlalchemy-row-object-to-python-dict
    return {c.key: getattr(obj, c.key) for c in inspect(obj).mapper.column_attrs}


# Constructing a Transformer takes quite long, so we use caching here. The
# function is deterministic so this doesn't have any side effects.
@lru_cache(maxsize=8)
def _get_reproject_func(source_epsg, target_epsg):
    transformer = Transformer.from_crs(
        CRS.from_epsg(source_epsg), CRS.from_epsg(target_epsg), always_xy=True
    )

    def func(coords):
        x, y = transformer.transform(coords[:, 0], coords[:, 1])
        return np.array([x, y]).T

    return func<|MERGE_RESOLUTION|>--- conflicted
+++ resolved
@@ -96,7 +96,42 @@
         # transform to a dict of 1D ndarrays
         return Channels(**{name: arr[name] for name in arr.dtype.names})
 
-<<<<<<< HEAD
+    def get_connection_nodes(self):
+        """Return ConnectionNodes
+        Most stuff in this function will eventually be implemented in the package
+        "condenser".
+        """
+        with self.get_session() as session:
+            data = session.query(
+                ST_AsBinary(models.ConnectionNode.the_geom),
+                models.ConnectionNode.id,
+                models.ConnectionNode.code,
+                models.ConnectionNode.storage_area,
+            ).all()
+
+        # transform tuples to a numpy structured array
+        arr = np.array(
+            data,
+            dtype=[
+                ("the_geom", "O"),
+                ("id", "i8"),
+                ("code", "O"),
+                ("storage_area", "f8"),
+            ],
+        )
+        # transform to pygeos.Geometry
+        arr["the_geom"] = pygeos.from_wkb(arr["the_geom"])
+
+        # reproject
+        target_epsg = self.global_settings["epsg_code"]
+        arr["the_geom"] = pygeos.apply(
+            arr["the_geom"], _get_reproject_func(SOURCE_EPSG, target_epsg)
+        )
+
+        # transform to a dict of 1D ndarrays
+        return ConnectionNodes(**{name: arr[name] for name in arr.dtype.names})
+
+
     def get_grid_refinements(self):
         """Return Gridrefinements
 
@@ -116,28 +151,12 @@
                 models.GridRefinementArea.id,
                 models.GridRefinementArea.code,
                 cast(models.GridRefinementArea.refinement_level , Integer),
-=======
-    def get_connection_nodes(self):
-        """Return ConnectionNodes
-
-        Most stuff in this function will eventually be implemented in the package
-        "condenser".
-        """
-        with self.get_session() as session:
-            data = session.query(
-                ST_AsBinary(models.ConnectionNode.the_geom),
-                models.ConnectionNode.id,
-                models.ConnectionNode.code,
-                models.ConnectionNode.storage_area,
->>>>>>> 78a50540
-            ).all()
 
         # transform tuples to a numpy structured array
         arr = np.array(
             data,
             dtype=[
                 ("the_geom", "O"),
-<<<<<<< HEAD
                 ("display_name", "O"),
                 ("id", "i8"),
                 ("code", "O"),
@@ -145,13 +164,6 @@
             ],
         )
 
-=======
-                ("id", "i8"),
-                ("code", "O"),
-                ("storage_area", "f8"),
-            ],
-        )
->>>>>>> 78a50540
         # transform to pygeos.Geometry
         arr["the_geom"] = pygeos.from_wkb(arr["the_geom"])
 
@@ -161,12 +173,7 @@
             arr["the_geom"], _get_reproject_func(SOURCE_EPSG, target_epsg)
         )
 
-<<<<<<< HEAD
         return {name: arr[name] for name in arr.dtype.names}
-=======
-        # transform to a dict of 1D ndarrays
-        return ConnectionNodes(**{name: arr[name] for name in arr.dtype.names})
->>>>>>> 78a50540
 
 
 def _object_as_dict(obj):
