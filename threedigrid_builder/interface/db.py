# Module containing functions to read from the SQLite

import pathlib
from contextlib import contextmanager
from enum import Enum
<<<<<<< HEAD
from typing import ContextManager, Dict, List, Union
=======
from functools import lru_cache
from typing import Callable, ContextManager, Dict, List, Union
>>>>>>> 534ae7f4

import numpy as np
import shapely
from condenser import NumpyQuery
from sqlalchemy import case, cast, func, inspect, Integer, literal
from sqlalchemy.orm import Session
from threedi_schema import custom_types, models, ModelSchema, ThreediDatabase

from threedigrid_builder.base import GridSettings, Pumps, TablesSettings
from threedigrid_builder.constants import InitializationType, LineType
from threedigrid_builder.exceptions import SchematisationError
from threedigrid_builder.grid import (
    BoundaryConditions1D,
    BoundaryConditions2D,
    Channels,
    ConnectionNodes,
    CrossSectionDefinitions,
    CrossSectionLocations,
    Culverts,
    DemAverageAreas,
    ExchangeLines,
    GridRefinements,
    Obstacles,
    Orifices,
    Pipes,
    PotentialBreaches,
    Surfaces,
    Weirs,
    Windshieldings,
)

__all__ = ["SQLite"]

# hardcoded source projection
SOURCE_EPSG = 4326

MIN_SQLITE_VERSION = 229

DAY_IN_SECONDS = 24.0 * 3600.0

# put some global defaults on datatypes
NumpyQuery.default_numpy_settings[Integer] = {"dtype": np.int32, "null": -9999}
NumpyQuery.default_numpy_settings[custom_types.IntegerEnum] = {
    **NumpyQuery.default_numpy_settings[Integer],
    "sql_cast": lambda x: cast(x, Integer),
}
NumpyQuery.default_numpy_settings[custom_types.Geometry] = {
    "dtype": np.dtype("O"),
    "sql_cast": func.ST_AsBinary,
    "numpy_cast": shapely.from_wkb,
}


def _object_as_dict(obj) -> dict:
    """Convert SQLAlchemy object to dict, casting Enums. Optional to prefix keys."""
    result = {}
    if obj is None:
        return result
    for c in inspect(obj).mapper.column_attrs:
        val = getattr(obj, c.key)
        if isinstance(val, Enum):
            val = val.value
        result[c.key] = val
    return result


def _set_initialization_type(
    dct, global_field, file_field=None, type_field=None, default=None
):
    """Set the InitializationType depending on global_field and file_field."""
    if not file_field:
        file_field = f"{global_field}_file"
    if not type_field:
        type_field = f"{global_field}_type"
    # If the ``file_field`` contains a value, the initialization type will be changed to
    # the ``default_type``, if supplied.
    if dct[file_field]:
        if default is not None:
            dct[type_field] = default
    # If there is no file, check if the global value is not None
    elif dct[global_field] is not None:
        dct[type_field] = InitializationType.GLOBAL
    else:
        # No file, no global value
        dct[type_field] = None


def map_cross_section_definition(
    objects: List[Union[CrossSectionLocations, Pipes, Weirs, Orifices, Culverts]],
    definition_map: Dict[str, Dict[int, int]],
) -> None:
    """
    Set cross section definition ids for cross_section_locations,
    pipes, weirs, orifices and culverts to match the unique
    cross section locations.

    Args:
        objects: List of objects (CrossSectionLocations, Pipes, Weirs, Orifices, Culverts) to map the definition to
        definition_map: Mapping of object names to their definition IDs
    """
    # Map shapes to key in definition_map
    object_map = {
        CrossSectionLocations: "cross_section_location",
        Pipes: "pipe",
        Weirs: "weir",
        Orifices: "orifice",
        Culverts: "culvert",
    }
    for object in objects:
        object_name = object_map.get(type(object))
        if object_name is None:
            raise ValueError(f"Object of type {type(object)} cannot be mapped")
        mapping = definition_map.get(object_name)
        if mapping is None:
            continue
        idx = object.id_to_index(list(mapping.keys()))
        # set correct cross section definition id's for mapped object
        if isinstance(object, CrossSectionLocations):
            object.definition_id[idx] = np.array(list(mapping.values()), dtype=int)
        else:
            object.cross_section_definition_id[idx] = np.array(
                list(mapping.values()), dtype=int
            )


class SQLite:
    def __init__(self, path: pathlib.Path, upgrade=False, convert_to_geopackage=False):
        if not path.exists():
            raise FileNotFoundError(f"File not found: {path}")
        self.db = ThreediDatabase(path)
        self._epsg_code = None
        version = self.get_version()
        if version < MIN_SQLITE_VERSION:
            if upgrade:
                self.upgrade(convert_to_geopackage=convert_to_geopackage)
            else:
                raise SchematisationError(f"Too old sqlite version {version}.")

    @property
    def epsg_code(self) -> int:
        if self._epsg_code is None:
            self._epsg_code = self.db.schema.epsg_code
        return self._epsg_code

    @epsg_code.setter
    def epsg_code(self, value: int):
        self._epsg_code = value

    def get_version(self) -> int:
        # check version
        schema = ModelSchema(self.db)
        return schema.get_version()

    def upgrade(self, convert_to_geopackage=False):
        schema = ModelSchema(self.db)
        schema.upgrade(backup=False, convert_to_geopackage=convert_to_geopackage)

    @contextmanager
    def get_session(self) -> ContextManager[Session]:
        """A context manager that yields an SQLAlchemy session.

        The session is closed af the context manager exit. No commit or rollback
        is done. It is meant for read-only access, but writing is not prohibited.

        Returns:
          SQLAlchemy.orm.Session
        """
        session = self.db.get_session(query_cls=NumpyQuery)
        try:
            yield session
        finally:
            session.close()

    def get_settings(self) -> dict:
        """Return the settings relevant for makegrid and maketables.

        Returns:
           dict with epsg_code, model_name, grid_settings, make_table_settings
        """

        with self.get_session() as session:
            model_settings = session.query(models.ModelSettings).order_by("id").first()
            if (
                model_settings.use_groundwater_flow
                or model_settings.use_groundwater_storage
            ):
                groundwater = _object_as_dict(session.query(models.GroundWater).one())
            else:
                groundwater = {}
            if model_settings.use_interflow:
                interflow = _object_as_dict(session.query(models.Interflow).one())
            else:
                interflow = {}
            if model_settings.use_simple_infiltration:
                infiltration = _object_as_dict(
                    session.query(models.SimpleInfiltration).one()
                )
            else:
                infiltration = {}
            if model_settings.use_vegetation_drag_2d:
                vegetation_drag = _object_as_dict(
                    session.query(models.VegetationDrag).one()
                )
            else:
                vegetation_drag = {}
            if model_settings.use_interception:
                interception = _object_as_dict(session.query(models.Interception).one())
            else:
                interception = {}
            model_settings = _object_as_dict(model_settings)

        # record if there is a DEM file to be expected
        # Note: use_2d_flow only determines whether there are flow lines
        model_settings["use_2d"] = bool(model_settings["dem_file"])

        # set/adapt initialization types to include information about file presence
        NO_AGG = InitializationType.NO_AGG
        AVERAGE = InitializationType.AVERAGE
        _set_initialization_type(
            model_settings,
            "friction_coefficient",
            default=AVERAGE if model_settings["friction_averaging"] else NO_AGG,
        )
        if interception:
            _set_initialization_type(
                interception,
                "interception",
                file_field="interception_file",
                type_field="interception_type",
                default=NO_AGG,
            )
        if interflow:
            _set_initialization_type(interflow, "porosity", default=NO_AGG)
            _set_initialization_type(
                interflow, "hydraulic_conductivity", default=AVERAGE
            )
        if infiltration:
            _set_initialization_type(infiltration, "infiltration_rate", default=NO_AGG)
            _set_initialization_type(
                infiltration, "max_infiltration_volume", default=NO_AGG
            )
        if groundwater:
            # default is what the user supplied (MIN/MAX/AVERAGE)

            _set_initialization_type(
                groundwater,
                "groundwater_impervious_layer_level",
                type_field="groundwater_impervious_layer_level_aggregation",
            )
            _set_initialization_type(
                groundwater,
                "phreatic_storage_capacity",
                type_field="phreatic_storage_capacity_aggregation",
            )
            _set_initialization_type(
                groundwater,
                "equilibrium_infiltration_rate",
                type_field="equilibrium_infiltration_rate_aggregation",
            )
            _set_initialization_type(
                groundwater,
                "initial_infiltration_rate",
                type_field="initial_infiltration_rate_aggregation",
            )
            _set_initialization_type(
                groundwater,
                "infiltration_decay_period",
                type_field="infiltration_decay_period_aggregation",
            )
            _set_initialization_type(
                groundwater,
                "groundwater_hydraulic_conductivity",
                type_field="groundwater_hydraulic_conductivity_aggregation",
            )

        if vegetation_drag:
            _set_initialization_type(
                vegetation_drag, "vegetation_height", default=NO_AGG
            )
            _set_initialization_type(
                vegetation_drag, "vegetation_stem_count", default=NO_AGG
            )
            _set_initialization_type(
                vegetation_drag, "vegetation_stem_diameter", default=NO_AGG
            )
            _set_initialization_type(
                vegetation_drag, "vegetation_drag_coefficient", default=NO_AGG
            )
        # Copy Simulation Template Settings to model_settings dict
        template_settings = _object_as_dict(
            session.query(models.SimulationTemplateSettings).order_by("id").first()
        )
        model_settings["name"] = template_settings["name"]
        model_settings["use_0d_inflow"] = template_settings["use_0d_inflow"]

        grid_settings = GridSettings.from_dict(model_settings)
        tables_settings = TablesSettings.from_dict(
            {
                **groundwater,
                **interflow,
                **infiltration,
                **vegetation_drag,
                **model_settings,
                **interception,
            }
        )
        return {
            "model_name": model_settings["name"],
            "grid_settings": grid_settings,
            "tables_settings": tables_settings,
        }

    def get_surfaces(self) -> Surfaces:
        with self.get_session() as session:
            arr = (
                session.query(
                    models.Surface.id.label("surface_id"),
                    models.Surface.code,
                    models.Surface.display_name,
                    models.Surface.area,
                    models.Surface.geom.label("the_geom"),
                    models.SurfaceParameter.outflow_delay,
                    models.SurfaceParameter.surface_layer_thickness,
                    models.SurfaceParameter.infiltration,
                    models.SurfaceParameter.max_infiltration_capacity,
                    models.SurfaceParameter.min_infiltration_capacity,
                    models.SurfaceParameter.infiltration_decay_constant,
                    models.SurfaceParameter.infiltration_recovery_constant,
                    models.SurfaceMap.connection_node_id,
                    models.SurfaceMap.percentage,
                    models.ConnectionNode.geom.label("connection_node_the_geom"),
                )
                .select_from(models.Surface)
                .join(
                    models.SurfaceParameter,
                    models.Surface.surface_parameters_id == models.SurfaceParameter.id,
                )
                .join(
                    models.SurfaceMap, models.SurfaceMap.surface_id == models.Surface.id
                )
                .join(
                    models.ConnectionNode,
                    models.SurfaceMap.connection_node_id == models.ConnectionNode.id,
                )
                .order_by(models.Surface.id)
                .as_structarray()
            )

<<<<<<< HEAD
=======
        # reproject
        arr["the_geom"] = self.reproject(arr["the_geom"])
>>>>>>> 534ae7f4
        return Surfaces(
            id=np.arange(0, len(arr["surface_id"] + 1), dtype=int),
            **{name: arr[name] for name in arr.dtype.names},
        )

    def get_boundary_conditions_1d(self) -> BoundaryConditions1D:
        """Return BoundaryConditions1D"""
        with self.get_session() as session:
            arr = (
                session.query(
                    models.BoundaryCondition1D.id,
                    models.BoundaryCondition1D.type,
                    models.BoundaryCondition1D.connection_node_id,
                )
                .order_by(models.BoundaryCondition1D.id)
                .as_structarray()
            )

        # transform to a BoundaryConditions1D object
        return BoundaryConditions1D(**{name: arr[name] for name in arr.dtype.names})

    def get_boundary_conditions_2d(self) -> BoundaryConditions2D:
        """Return BoundaryConditions2D"""
        with self.get_session() as session:
            arr = (
                session.query(
                    models.BoundaryConditions2D.id,
                    models.BoundaryConditions2D.type,
                    models.BoundaryConditions2D.geom.label("the_geom"),
                )
                .order_by(models.BoundaryConditions2D.id)
                .as_structarray()
            )
<<<<<<< HEAD
=======
        arr["the_geom"] = self.reproject(arr["the_geom"])
>>>>>>> 534ae7f4

        # transform to a BoundaryConditions1D object
        return BoundaryConditions2D(**{name: arr[name] for name in arr.dtype.names})

    def get_channels(self) -> Channels:
        """Return Channels"""
        cols = [
            models.Channel.geom.label("the_geom"),
            models.Channel.calculation_point_distance.label("dist_calc_points"),
            models.Channel.id,
            models.Channel.code,
            models.Channel.connection_node_id_start.label("connection_node_start_id"),
            models.Channel.connection_node_id_end.label("connection_node_end_id"),
            models.Channel.exchange_type.label("calculation_type"),
            models.Channel.display_name,
            models.Channel.exchange_thickness,
            models.Channel.hydraulic_conductivity_out,
            models.Channel.hydraulic_conductivity_in,
        ]

        with self.get_session() as session:
            arr = session.query(*cols).order_by(models.Channel.id).as_structarray()

<<<<<<< HEAD
=======
        arr["the_geom"] = self.reproject(arr["the_geom"])
>>>>>>> 534ae7f4
        # map "old" calculation types (100, 101, 102, 105) to (0, 1, 2, 5)
        arr["calculation_type"][arr["calculation_type"] >= 100] -= 100
        arr["hydraulic_conductivity_out"] /= DAY_IN_SECONDS
        arr["hydraulic_conductivity_in"] /= DAY_IN_SECONDS

        # transform to a Channels object
        return Channels(**{name: arr[name] for name in arr.dtype.names})

    def get_connection_nodes(self) -> ConnectionNodes:
        """Return ConnectionNodes"""
        cols = [
            models.ConnectionNode.geom.label("the_geom"),
            models.ConnectionNode.id,
            models.ConnectionNode.code,
            models.ConnectionNode.storage_area,
            models.ConnectionNode.initial_water_level.label("initial_waterlevel"),
            models.ConnectionNode.exchange_type.label("calculation_type"),
            models.ConnectionNode.bottom_level,
            models.ConnectionNode.exchange_level.label("drain_level"),
            models.ConnectionNode.visualisation.label("manhole_indicator"),
            models.ConnectionNode.manhole_surface_level.label("surface_level"),
            models.ConnectionNode.display_name,
            models.ConnectionNode.exchange_thickness,
            models.ConnectionNode.hydraulic_conductivity_out,
            models.ConnectionNode.hydraulic_conductivity_in,
        ]

        with self.get_session() as session:
            arr = (
                session.query(*cols).order_by(models.ConnectionNode.id).as_structarray()
            )

<<<<<<< HEAD
=======
        arr["the_geom"] = self.reproject(arr["the_geom"])

>>>>>>> 534ae7f4
        # replace -9999.0 with NaN in initial_water_level
        arr["initial_waterlevel"][arr["initial_waterlevel"] == -9999.0] = np.nan
        arr["hydraulic_conductivity_out"] /= DAY_IN_SECONDS
        arr["hydraulic_conductivity_in"] /= DAY_IN_SECONDS

        return ConnectionNodes(**{name: arr[name] for name in arr.dtype.names})

    def get_cross_section_definition_for_table(self, table) -> np.ndarray:
        with self.get_session() as session:
            cols = [
                literal(table.__tablename__).label("origin_table"),
                table.id.label("origin_id"),
                table.cross_section_shape.label("shape"),
                table.cross_section_width.label("width"),
                table.cross_section_height.label("height"),
                table.cross_section_table,
            ]
            if table == models.CrossSectionLocation:
                cols += [
                    table.cross_section_friction_values.label("friction_values"),
                    table.cross_section_vegetation_table,
                    table.vegetation_stem_density,
                    table.vegetation_stem_diameter,
                    table.vegetation_height,
                    table.vegetation_drag_coefficient,
                ]
            arr = session.query(*cols).select_from(table).as_structarray()
            # map shape 10 to 1 (circle) to match CrossSectionShape enum
            arr["shape"][arr["shape"] == 10] = 1
            # map shape 11 to 5 (tabulated rectangle) to match CrossSectionShape enum
            arr["shape"][arr["shape"] == 11] = 5
            # map shape 12 to 6 (tabulated trapezium) to match CrossSectionShape enum
            arr["shape"][arr["shape"] == 12] = 6
        return arr

    def get_cross_section_definitions(self) -> CrossSectionDefinitions:
        """Return CrossSectionDefinitions"""
        attr_dict = {
            "id": np.empty(0, dtype="i4"),
            "origin_table": np.empty(0, dtype="O"),
            "origin_id": np.empty(0, dtype="i4"),
            "shape": np.empty(0, dtype="O"),
            "width": np.empty(0, dtype="f8"),
            "height": np.empty(0, dtype="f8"),
            "cross_section_table": np.empty(0, dtype="O"),
            "friction_values": np.empty(0, dtype="O"),
            "cross_section_vegetation_table": np.empty(0, dtype="O"),
        }
        for table in [
            models.CrossSectionLocation,
            models.Culvert,
            models.Orifice,
            models.Pipe,
            models.Weir,
        ]:
            arr = self.get_cross_section_definition_for_table(table)
            if len(arr) == 0:
                continue
            for name in attr_dict.keys():
                if name == "id":
                    data = len(attr_dict["id"]) + np.arange(len(arr))
                elif name in arr.dtype.names:
                    data = arr[name]
                else:
                    data = np.empty(len(arr), attr_dict[name].dtype)
                attr_dict[name] = np.concatenate((attr_dict[name], data))

        return CrossSectionDefinitions(**attr_dict)

    def get_cross_section_locations(self) -> CrossSectionLocations:
        """Return CrossSectionLocations"""
        with self.get_session() as session:
            arr = (
                session.query(
                    models.CrossSectionLocation.id,
                    models.CrossSectionLocation.code,
                    models.CrossSectionLocation.geom.label("the_geom"),
                    models.CrossSectionLocation.channel_id,
                    models.CrossSectionLocation.reference_level,
                    models.CrossSectionLocation.bank_level,
                    models.CrossSectionLocation.friction_type,
                    models.CrossSectionLocation.friction_value,
                    models.CrossSectionLocation.vegetation_stem_density,
                    models.CrossSectionLocation.vegetation_stem_diameter,
                    models.CrossSectionLocation.vegetation_height,
                    models.CrossSectionLocation.vegetation_drag_coefficient,
                )
                .order_by(models.CrossSectionLocation.id)
                .as_structarray()
            )
<<<<<<< HEAD
=======
        arr["the_geom"] = self.reproject(arr["the_geom"])
>>>>>>> 534ae7f4

        # transform to a CrossSectionLocations object
        return CrossSectionLocations(**{name: arr[name] for name in arr.dtype.names})

    def get_culverts(self) -> Culverts:
        """Return Culverts"""
        cols = [
            models.Culvert.id,
            models.Culvert.code,
            models.Culvert.geom.label("the_geom"),
            models.Culvert.calculation_point_distance.label("dist_calc_points"),
            models.Culvert.connection_node_id_start.label("connection_node_start_id"),
            models.Culvert.connection_node_id_end.label("connection_node_end_id"),
            models.Culvert.exchange_type.label("calculation_type"),
            models.Culvert.invert_level_start.label("invert_level_start_point"),
            models.Culvert.invert_level_end.label("invert_level_end_point"),
            models.Culvert.discharge_coefficient_negative,
            models.Culvert.discharge_coefficient_positive,
            models.Culvert.display_name,
            case(
                {
                    models.Culvert.friction_value.isnot(None)
                    & models.Culvert.friction_type.isnot(
                        None
                    ): models.Culvert.friction_value
                },
                else_=models.Material.friction_coefficient,
            ).label("friction_value"),
            case(
                {
                    models.Culvert.friction_value.isnot(None)
                    & models.Culvert.friction_type.isnot(
                        None
                    ): models.Culvert.friction_type
                },
                else_=models.Material.friction_type,
            ).label("friction_type"),
        ]

        with self.get_session() as session:
            arr = (
                session.query(*cols)
                .outerjoin(
                    models.Material, models.Culvert.material_id == models.Material.id
                )
                .order_by(models.Culvert.id)
                .as_structarray()
            )

<<<<<<< HEAD
=======
        arr["the_geom"] = self.reproject(arr["the_geom"])

>>>>>>> 534ae7f4
        # map friction_type 4 to friction_type 2 to match crosssectionlocation enum
        arr["friction_type"][arr["friction_type"] == 4] = 2

        # When no calculation type is provides we default to isolated
        arr["calculation_type"][
            arr["calculation_type"] == -9999
        ] = LineType.LINE_1D_ISOLATED
        # map "old" calculation types (100, 101, 102, 105) to (0, 1, 2, 5)
        arr["calculation_type"][arr["calculation_type"] >= 100] -= 100

        # transform to a Culverts object
        return Culverts(**{name: arr[name] for name in arr.dtype.names})

    def get_exchange_lines(self) -> ExchangeLines:
        with self.get_session() as session:
            arr = (
                session.query(
                    models.ExchangeLine.id,
                    models.ExchangeLine.channel_id,
                    models.ExchangeLine.geom.label("the_geom"),
                    models.ExchangeLine.exchange_level,
                )
                .order_by(models.ExchangeLine.id)
                .as_structarray()
            )

<<<<<<< HEAD
=======
        arr["the_geom"] = self.reproject(arr["the_geom"])
>>>>>>> 534ae7f4
        # transform to a Channels object
        return ExchangeLines(**{name: arr[name] for name in arr.dtype.names})

    def get_grid_refinements(self) -> GridRefinements:
        """Return Gridrefinement and GridRefinementArea concatenated into one array."""
        with self.get_session() as session:
            arr1 = (
                session.query(
                    models.GridRefinementLine.geom.label("the_geom"),
                    models.GridRefinementLine.id,
                    models.GridRefinementLine.code,
                    models.GridRefinementLine.display_name,
                    models.GridRefinementLine.grid_level.label("refinement_level"),
                )
                .filter(
                    models.GridRefinementLine.geom.isnot(None),
                    models.GridRefinementLine.grid_level.isnot(None),
                )
                .order_by(models.GridRefinementLine.id)
                .as_structarray()
            )
            arr2 = (
                session.query(
                    models.GridRefinementArea.geom.label("the_geom"),
                    models.GridRefinementArea.id,
                    models.GridRefinementArea.code,
                    models.GridRefinementArea.display_name,
                    models.GridRefinementArea.grid_level.label("refinement_level"),
                )
                .filter(
                    models.GridRefinementArea.geom.isnot(None),
                    models.GridRefinementArea.grid_level.isnot(None),
                )
                .order_by(models.GridRefinementArea.id)
                .as_structarray()
            )
            arr = np.concatenate((arr1, arr2))

<<<<<<< HEAD
        arr["id"] = np.arange(len(arr["refinement_level"]))
=======
        # reproject
        arr["the_geom"] = self.reproject(arr["the_geom"])
        arr["id"] = np.arange(len(arr["refinement_level"]))

>>>>>>> 534ae7f4
        return GridRefinements(**{name: arr[name] for name in arr.dtype.names})

    def get_dem_average_areas(self) -> DemAverageAreas:
        """Return DemAverageAreas"""
        with self.get_session() as session:
            arr = (
                session.query(
                    models.DemAverageArea.id,
                    models.DemAverageArea.geom.label("the_geom"),
                )
                .order_by(models.DemAverageArea.id)
                .as_structarray()
            )
<<<<<<< HEAD
=======
            arr["the_geom"] = self.reproject(arr["the_geom"])
>>>>>>> 534ae7f4
        return DemAverageAreas(**{name: arr[name] for name in arr.dtype.names})

    def get_obstacles(self) -> Obstacles:
        with self.get_session() as session:
            arr = (
                session.query(
                    models.Obstacle.geom.label("the_geom"),
                    models.Obstacle.id,
                    models.Obstacle.crest_level,
                    models.Obstacle.affects_2d,
                    models.Obstacle.affects_1d2d_closed,
                    models.Obstacle.affects_1d2d_open_water,
                )
                .order_by(models.Obstacle.id)
                .as_structarray()
            )

<<<<<<< HEAD
=======
        # reproject
        arr["the_geom"] = self.reproject(arr["the_geom"])
        # transform to a Obstacles object
>>>>>>> 534ae7f4
        return Obstacles(**{name: arr[name] for name in arr.dtype.names})

    def get_orifices(self) -> Orifices:
        """Return Orifices"""
        cols = [
            models.Orifice.id,
            models.Orifice.code,
            models.Orifice.connection_node_id_start.label("connection_node_start_id"),
            models.Orifice.connection_node_id_end.label("connection_node_end_id"),
            models.Orifice.crest_level,
            models.Orifice.crest_type,
            models.Orifice.discharge_coefficient_negative,
            models.Orifice.discharge_coefficient_positive,
            models.Orifice.display_name,
            models.Orifice.sewerage,
            case(
                {
                    models.Orifice.friction_value.isnot(None)
                    & models.Orifice.friction_type.isnot(
                        None
                    ): models.Orifice.friction_value
                },
                else_=models.Material.friction_coefficient,
            ).label("friction_value"),
            case(
                {
                    models.Orifice.friction_value.isnot(None)
                    & models.Orifice.friction_type.isnot(
                        None
                    ): models.Orifice.friction_type
                },
                else_=models.Material.friction_type,
            ).label("friction_type"),
        ]
        with self.get_session() as session:
            arr = (
                session.query(*cols)
                .outerjoin(
                    models.Material, models.Orifice.material_id == models.Material.id
                )
                .order_by(models.Orifice.id)
                .as_structarray()
            )
        # map friction_type 4 to friction_type 2 to match crosssectionlocation enum
        arr["friction_type"][arr["friction_type"] == 4] = 2

        return Orifices(**{name: arr[name] for name in arr.dtype.names})

    def get_pipes(self) -> Pipes:
        """Return Pipes"""
        cols = [
            models.Pipe.id,
            models.Pipe.code,
            models.Pipe.sewerage_type,
            models.Pipe.exchange_type.label("calculation_type"),
            models.Pipe.invert_level_start.label("invert_level_start_point"),
            models.Pipe.invert_level_end.label("invert_level_end_point"),
            models.Pipe.calculation_point_distance.label("dist_calc_points"),
            models.Pipe.connection_node_id_start.label("connection_node_start_id"),
            models.Pipe.connection_node_id_end.label("connection_node_end_id"),
            models.Pipe.display_name,
            models.Pipe.exchange_thickness,
            models.Pipe.hydraulic_conductivity_out,
            models.Pipe.hydraulic_conductivity_in,
            models.Pipe.material_id.label("material"),
            case(
                {
                    models.Pipe.friction_value.isnot(None)
                    & models.Pipe.friction_type.isnot(None): models.Pipe.friction_value
                },
                else_=models.Material.friction_coefficient,
            ).label("friction_value"),
            case(
                {
                    models.Pipe.friction_value.isnot(None)
                    & models.Pipe.friction_type.isnot(None): models.Pipe.friction_type
                },
                else_=models.Material.friction_type,
            ).label("friction_type"),
        ]
        with self.get_session() as session:
            arr = (
                session.query(*cols)
                .outerjoin(
                    models.Material, models.Pipe.material_id == models.Material.id
                )
                .order_by(models.Pipe.id)
                .as_structarray()
            )

        # map friction_type 4 to friction_type 2 to match crosssectionlocation enum
        arr["friction_type"][arr["friction_type"] == 4] = 2
        arr["hydraulic_conductivity_out"] /= DAY_IN_SECONDS
        arr["hydraulic_conductivity_in"] /= DAY_IN_SECONDS

        # transform to a Pipes object
        return Pipes(**{name: arr[name] for name in arr.dtype.names})

    def get_pumps(self) -> Pumps:
        with self.get_session() as session:
            arr = (
                session.query(
                    models.Pump.id,
                    models.Pump.code,
                    models.Pump.capacity,
                    models.Pump.connection_node_id.label("connection_node_start_id"),
                    models.PumpMap.connection_node_id_end.label(
                        "connection_node_end_id"
                    ),
                    models.Pump.type_,
                    models.Pump.start_level,
                    models.Pump.lower_stop_level,
                    models.Pump.upper_stop_level,
                    models.Pump.display_name,
                )
                .outerjoin(models.PumpMap, models.Pump.id == models.PumpMap.pump_id)
                .order_by(models.Pump.id)
                .as_structarray()
            )

        # Pump capacity is entered as L/s but we need m3/s.
        arr["capacity"] = arr["capacity"] / 1000

        # transform to a Pumps object
        return Pumps(**{name: arr[name] for name in arr.dtype.names})

    def get_weirs(self) -> Weirs:
        """Return Weirs"""
        cols = [
            models.Weir.id,
            models.Weir.code,
            models.Weir.connection_node_id_start.label("connection_node_start_id"),
            models.Weir.connection_node_id_end.label("connection_node_end_id"),
            models.Weir.crest_level,
            models.Weir.crest_type,
            models.Weir.discharge_coefficient_negative,
            models.Weir.discharge_coefficient_positive,
            models.Weir.display_name,
            models.Weir.sewerage,
            case(
                {
                    models.Weir.friction_value.isnot(None)
                    & models.Weir.friction_type.isnot(None): models.Weir.friction_value
                },
                else_=models.Material.friction_coefficient,
            ).label("friction_value"),
            case(
                {
                    models.Weir.friction_value.isnot(None)
                    & models.Weir.friction_type.isnot(None): models.Weir.friction_type
                },
                else_=models.Material.friction_type,
            ).label("friction_type"),
        ]
        with self.get_session() as session:
            arr = (
                session.query(*cols)
                .outerjoin(
                    models.Material, models.Weir.material_id == models.Material.id
                )
                .order_by(models.Weir.id)
                .as_structarray()
            )
        # map friction_type 4 to friction_type 2 to match crosssectionlocation enum
        arr["friction_type"][arr["friction_type"] == 4] = 2

        return Weirs(**{name: arr[name] for name in arr.dtype.names})

    def get_windshieldings(self) -> Windshieldings:
        with self.get_session() as session:
            arr = (
                session.query(
                    models.Windshielding.id,
                    models.Windshielding.channel_id,
                    models.Windshielding.north,
                    models.Windshielding.northeast,
                    models.Windshielding.east,
                    models.Windshielding.southeast,
                    models.Windshielding.south,
                    models.Windshielding.southwest,
                    models.Windshielding.west,
                    models.Windshielding.northwest,
                )
                .order_by(models.Windshielding.id)
                .as_structarray()
            )

        return Windshieldings(**{name: arr[name] for name in arr.dtype.names})

    def get_potential_breaches(self) -> PotentialBreaches:
        # potential breaches are available from schema version 211
        if self.get_version() < 211:
            return PotentialBreaches(id=[])

        cols = [
            models.PotentialBreach.id,
            models.PotentialBreach.code,
            models.PotentialBreach.display_name,
            models.PotentialBreach.geom.label("the_geom"),
            models.PotentialBreach.channel_id,
        ]

        if self.get_version() >= 212:
            cols += [
                models.PotentialBreach.initial_exchange_level.label("exchange_level"),
                models.PotentialBreach.final_exchange_level.label(
                    "maximum_breach_depth"
                ),
                models.PotentialBreach.levee_material,
            ]

        with self.get_session() as session:
            arr = (
                session.query(*cols)
                .order_by(models.PotentialBreach.id)
                .as_structarray()
            )

<<<<<<< HEAD
=======
        # reproject
        arr["the_geom"] = self.reproject(arr["the_geom"])
>>>>>>> 534ae7f4
        # derive maximum_breach_depth from initial and final exchange level
        # and overwrite final_exchange_level because adding a field is more work
        arr["maximum_breach_depth"] = (
            arr["exchange_level"] - arr["maximum_breach_depth"]
        )
<<<<<<< HEAD
=======

        return PotentialBreaches(**{name: arr[name] for name in arr.dtype.names})


# Constructing a Transformer takes quite long, so we use caching here. The
# function is deterministic so this doesn't have any side effects.
@lru_cache(maxsize=8)
def _get_reproject_func(source_epsg: int, target_epsg: int) -> Callable:
    transformer = Transformer.from_crs(
        CRS.from_epsg(source_epsg), CRS.from_epsg(target_epsg), always_xy=True
    )

    def func(coords):
        if coords.shape[0] == 0:
            return coords
        x, y = transformer.transform(coords[:, 0], coords[:, 1])
        return np.array([x, y]).T
>>>>>>> 534ae7f4

        return PotentialBreaches(**{name: arr[name] for name in arr.dtype.names})<|MERGE_RESOLUTION|>--- conflicted
+++ resolved
@@ -3,12 +3,7 @@
 import pathlib
 from contextlib import contextmanager
 from enum import Enum
-<<<<<<< HEAD
 from typing import ContextManager, Dict, List, Union
-=======
-from functools import lru_cache
-from typing import Callable, ContextManager, Dict, List, Union
->>>>>>> 534ae7f4
 
 import numpy as np
 import shapely
@@ -357,11 +352,6 @@
                 .as_structarray()
             )
 
-<<<<<<< HEAD
-=======
-        # reproject
-        arr["the_geom"] = self.reproject(arr["the_geom"])
->>>>>>> 534ae7f4
         return Surfaces(
             id=np.arange(0, len(arr["surface_id"] + 1), dtype=int),
             **{name: arr[name] for name in arr.dtype.names},
@@ -395,11 +385,6 @@
                 .order_by(models.BoundaryConditions2D.id)
                 .as_structarray()
             )
-<<<<<<< HEAD
-=======
-        arr["the_geom"] = self.reproject(arr["the_geom"])
->>>>>>> 534ae7f4
-
         # transform to a BoundaryConditions1D object
         return BoundaryConditions2D(**{name: arr[name] for name in arr.dtype.names})
 
@@ -422,10 +407,6 @@
         with self.get_session() as session:
             arr = session.query(*cols).order_by(models.Channel.id).as_structarray()
 
-<<<<<<< HEAD
-=======
-        arr["the_geom"] = self.reproject(arr["the_geom"])
->>>>>>> 534ae7f4
         # map "old" calculation types (100, 101, 102, 105) to (0, 1, 2, 5)
         arr["calculation_type"][arr["calculation_type"] >= 100] -= 100
         arr["hydraulic_conductivity_out"] /= DAY_IN_SECONDS
@@ -458,11 +439,6 @@
                 session.query(*cols).order_by(models.ConnectionNode.id).as_structarray()
             )
 
-<<<<<<< HEAD
-=======
-        arr["the_geom"] = self.reproject(arr["the_geom"])
-
->>>>>>> 534ae7f4
         # replace -9999.0 with NaN in initial_water_level
         arr["initial_waterlevel"][arr["initial_waterlevel"] == -9999.0] = np.nan
         arr["hydraulic_conductivity_out"] /= DAY_IN_SECONDS
@@ -553,10 +529,6 @@
                 .order_by(models.CrossSectionLocation.id)
                 .as_structarray()
             )
-<<<<<<< HEAD
-=======
-        arr["the_geom"] = self.reproject(arr["the_geom"])
->>>>>>> 534ae7f4
 
         # transform to a CrossSectionLocations object
         return CrossSectionLocations(**{name: arr[name] for name in arr.dtype.names})
@@ -606,11 +578,6 @@
                 .as_structarray()
             )
 
-<<<<<<< HEAD
-=======
-        arr["the_geom"] = self.reproject(arr["the_geom"])
-
->>>>>>> 534ae7f4
         # map friction_type 4 to friction_type 2 to match crosssectionlocation enum
         arr["friction_type"][arr["friction_type"] == 4] = 2
 
@@ -637,10 +604,6 @@
                 .as_structarray()
             )
 
-<<<<<<< HEAD
-=======
-        arr["the_geom"] = self.reproject(arr["the_geom"])
->>>>>>> 534ae7f4
         # transform to a Channels object
         return ExchangeLines(**{name: arr[name] for name in arr.dtype.names})
 
@@ -679,14 +642,7 @@
             )
             arr = np.concatenate((arr1, arr2))
 
-<<<<<<< HEAD
         arr["id"] = np.arange(len(arr["refinement_level"]))
-=======
-        # reproject
-        arr["the_geom"] = self.reproject(arr["the_geom"])
-        arr["id"] = np.arange(len(arr["refinement_level"]))
-
->>>>>>> 534ae7f4
         return GridRefinements(**{name: arr[name] for name in arr.dtype.names})
 
     def get_dem_average_areas(self) -> DemAverageAreas:
@@ -700,10 +656,7 @@
                 .order_by(models.DemAverageArea.id)
                 .as_structarray()
             )
-<<<<<<< HEAD
-=======
-            arr["the_geom"] = self.reproject(arr["the_geom"])
->>>>>>> 534ae7f4
+
         return DemAverageAreas(**{name: arr[name] for name in arr.dtype.names})
 
     def get_obstacles(self) -> Obstacles:
@@ -720,13 +673,6 @@
                 .order_by(models.Obstacle.id)
                 .as_structarray()
             )
-
-<<<<<<< HEAD
-=======
-        # reproject
-        arr["the_geom"] = self.reproject(arr["the_geom"])
-        # transform to a Obstacles object
->>>>>>> 534ae7f4
         return Obstacles(**{name: arr[name] for name in arr.dtype.names})
 
     def get_orifices(self) -> Orifices:
@@ -945,35 +891,10 @@
                 .as_structarray()
             )
 
-<<<<<<< HEAD
-=======
-        # reproject
-        arr["the_geom"] = self.reproject(arr["the_geom"])
->>>>>>> 534ae7f4
         # derive maximum_breach_depth from initial and final exchange level
         # and overwrite final_exchange_level because adding a field is more work
         arr["maximum_breach_depth"] = (
             arr["exchange_level"] - arr["maximum_breach_depth"]
         )
-<<<<<<< HEAD
-=======
-
-        return PotentialBreaches(**{name: arr[name] for name in arr.dtype.names})
-
-
-# Constructing a Transformer takes quite long, so we use caching here. The
-# function is deterministic so this doesn't have any side effects.
-@lru_cache(maxsize=8)
-def _get_reproject_func(source_epsg: int, target_epsg: int) -> Callable:
-    transformer = Transformer.from_crs(
-        CRS.from_epsg(source_epsg), CRS.from_epsg(target_epsg), always_xy=True
-    )
-
-    def func(coords):
-        if coords.shape[0] == 0:
-            return coords
-        x, y = transformer.transform(coords[:, 0], coords[:, 1])
-        return np.array([x, y]).T
->>>>>>> 534ae7f4
 
         return PotentialBreaches(**{name: arr[name] for name in arr.dtype.names})