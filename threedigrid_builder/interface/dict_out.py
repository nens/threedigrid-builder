--- conflicted
+++ resolved
@@ -1,25 +1,9 @@
-<<<<<<< HEAD
-from threedigrid_builder.grid import Breaches
-from threedigrid_builder.base import Lines
-from threedigrid_builder.base import Nodes
-from threedigrid_builder.base import OutputInterface
-from threedigrid_builder.constants import BoundaryType
-from threedigrid_builder.constants import CalculationType
-from threedigrid_builder.constants import ContentType
-from threedigrid_builder.constants import LineType
-from threedigrid_builder.constants import Material
-from threedigrid_builder.constants import NodeType
-from threedigrid_builder.grid import Grid
-from threedigrid_builder.grid import GridMeta
-
-=======
->>>>>>> 0e6a5edb
 import dataclasses
 
 import numpy as np
 import pygeos
 
-from threedigrid_builder.base import Breaches, Lines, Nodes, OutputInterface
+from threedigrid_builder.base import Lines, Nodes, OutputInterface
 from threedigrid_builder.constants import (
     BoundaryType,
     CalculationType,
@@ -28,7 +12,7 @@
     Material,
     NodeType,
 )
-from threedigrid_builder.grid import Grid, GridMeta
+from threedigrid_builder.grid import Breaches, Grid, GridMeta
 
 __all__ = ["DictOut"]
 
