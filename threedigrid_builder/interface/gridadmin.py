--- conflicted
+++ resolved
@@ -556,11 +556,7 @@
         )
 
         if surfaces.surface_class is not None and np.any(
-<<<<<<< HEAD
             surfaces.surface_class != None  # NOQA
-=======
-            surfaces.surface_class != None
->>>>>>> decb9eac
         ):  # noqa
             # Impervious surfaces
             self.write_dataset(
