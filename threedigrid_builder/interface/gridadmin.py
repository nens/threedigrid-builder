--- conflicted
+++ resolved
@@ -142,7 +142,6 @@
         group.create_dataset("lgutot", data=NODATA_YET, dtype="i4")
         group.create_dataset("lgvtot", data=NODATA_YET, dtype="i4")
 
-<<<<<<< HEAD
         l1dtot = np.count_nonzero(np.isin(lines.kcu, LINE_TYPES_1D))
         group.create_dataset("l1dtot", data=l1dtot, dtype="i4")
 
@@ -150,17 +149,6 @@
         group.create_dataset("infl1d", data=infl1d, dtype="i4")
 
         ingrw1d = np.count_nonzero(np.isin(lines.kcu, LINE_TYPES_1D2D_GW))
-=======
-        l1dtot = np.count_nonzero(np.in1d(lines.line_type, LINE_TYPES_1D))
-
-        group.create_dataset("l1dtot", data=l1dtot, dtype="i4")
-
-        infl1d = np.count_nonzero(np.in1d(lines.line_type, LINE_TYPES_1D2D))
-        group.create_dataset("infl1d", data=infl1d, dtype="i4")
-
-        ingrw1d = np.count_nonzero(np.in1d(lines.line_type, LINE_TYPES_1D2D_GW))
-
->>>>>>> 6aa458b8
         group.create_dataset("ingrw1d", data=ingrw1d, dtype="i4")
         group.create_dataset("jap1d", data=NODATA_YET, dtype="i4")
 
@@ -292,29 +280,16 @@
             group, "display_name", lines.display_name.astype("S64"), fill=b""
         )
 
-<<<<<<< HEAD
         lines.kcu[l2d] = LineType.LINE_2D
-        self.write_dataset(group, "kcu", lines.kcu, fill=-9999)
+        self.write_dataset(group, "kcu", lines.kcu)
         calculation_type = fill_int.copy()
         calculation_type[is_channel] = lines.kcu[is_channel] + 100
-        self.write_dataset(
-            group, "calculation_type", calculation_type, fill=-9999
-        )
-        self.write_dataset(group, "line", lines.line.T + 1, fill=-9999)
-        self.write_dataset(group, "ds1d", lines.ds1d, fill=-9999)
-        self.write_dataset(group, "lik", lines.lik, fill=-9999)
-        self.write_dataset(group, "lim", lines.lim, fill=-9999)
-        self.write_dataset(group, "lin", lines.lin, fill=-9999)
-=======
-        lines.line_type[l2d] = LineType.LINE_2D
-        self.write_dataset(group, "kcu", lines.line_type)
-        self.write_dataset(group, "calculation_type", lines.calculation_type)
+        self.write_dataset(group, "calculation_type", calculation_type)
         self.write_dataset(group, "line", lines.line.T + 1)
         self.write_dataset(group, "ds1d", lines.ds1d)
         self.write_dataset(group, "lik", lines.lik)
         self.write_dataset(group, "lim", lines.lim)
         self.write_dataset(group, "lin", lines.lin)
->>>>>>> 6aa458b8
 
         content_type = np.full(len(lines), b"", dtype="S10")
         for ind in np.where(lines.content_type != -9999)[0]:
@@ -322,34 +297,6 @@
             content_type[ind] = content_type_name.lstrip("TYPE_").lower()[:10]
 
         self.write_dataset(group, "content_type", content_type, fill=b"")
-<<<<<<< HEAD
-        self.write_dataset(group, "content_pk", lines.content_pk, fill=-9999)
-        self.write_dataset(group, "dpumax", lines.dpumax, fill=-9999)
-        self.write_dataset(group, "flod", lines.flod, fill=-9999)
-        self.write_dataset(group, "flou", lines.flou, fill=-9999)
-        self.write_dataset(group, "cross1", lines.cross1, fill=-9999)
-        self.write_dataset(group, "cross2", lines.cross2, fill=-9999)
-        self.write_dataset(group, "cross_weight", lines.cross_weight, fill=-9999)
-        self.write_dataset(group, "line_coords", lines.line_coords.T, fill=-9999)
-        self.write_dataset(
-            group,
-            "discharge_coefficient",
-            lines.discharge_coefficient_positive,
-            fill=-9999,
-        )
-        self.write_dataset(
-            group,
-            "discharge_coefficient_negative",
-            lines.discharge_coefficient_negative,
-            fill=-9999,
-        )
-        self.write_dataset(
-            group,
-            "discharge_coefficient_positive",
-            lines.discharge_coefficient_positive,
-            fill=-9999,
-        )
-=======
         self.write_dataset(group, "content_pk", lines.content_pk)
         self.write_dataset(group, "dpumax", lines.dpumax)
         self.write_dataset(group, "flod", lines.flod)
@@ -358,7 +305,21 @@
         self.write_dataset(group, "cross2", lines.cross2)
         self.write_dataset(group, "cross_weight", lines.cross_weight)
         self.write_dataset(group, "line_coords", lines.line_coords.T)
->>>>>>> 6aa458b8
+        self.write_dataset(
+            group,
+            "discharge_coefficient",
+            lines.discharge_coefficient_positive,
+        )
+        self.write_dataset(
+            group,
+            "discharge_coefficient_negative",
+            lines.discharge_coefficient_negative,
+        )
+        self.write_dataset(
+            group,
+            "discharge_coefficient_positive",
+            lines.discharge_coefficient_positive,
+        )
 
         # Transform an array of linestrings to list of coordinate arrays (x,y,x,y,...)
         coords = pygeos.get_coordinates(lines.line_geometries)
@@ -372,26 +333,6 @@
         group.create_dataset("line_geometries", data=line_geometries, dtype=vlen_dtype)
 
         # can be collected from SQLite, but empty for now:
-<<<<<<< HEAD
-        self.write_dataset(group, "connection_node_end_pk", fill_int, fill=-9999)
-        self.write_dataset(group, "connection_node_start_pk", fill_int, fill=-9999)
-        self.write_dataset(group, "crest_level", fill_float, fill=-9999)
-        self.write_dataset(group, "crest_type", fill_int, fill=-9999)
-        self.write_dataset(group, "cross_section_height", fill_int, fill=-9999)
-        self.write_dataset(group, "cross_section_shape", fill_int, fill=-9999)
-        self.write_dataset(group, "cross_section_width", fill_float, fill=-9999)
-        self.write_dataset(group, "dist_calc_points", fill_float, fill=-9999)
-        self.write_dataset(group, "friction_type", fill_int, fill=-9999)
-        self.write_dataset(group, "friction_value", fill_float, fill=-9999)
-        self.write_dataset(group, "invert_level_end_point", fill_float, fill=-9999)
-        self.write_dataset(group, "invert_level_start_point", fill_float, fill=-9999)
-        self.write_dataset(group, "material", fill_int, fill=-9999)
-        self.write_dataset(group, "sewerage", fill_int, fill=-9999)
-        self.write_dataset(group, "sewerage_type", fill_int, fill=-9999)
-        self.write_dataset(group, "zoom_category", fill_int, fill=-9999)
-
-    def write_dataset(self, group, name, values, fill):
-=======
         self.write_dataset(group, "connection_node_end_pk", fill_int)
         self.write_dataset(group, "connection_node_start_pk", fill_int)
         self.write_dataset(group, "crest_level", fill_float)
@@ -399,9 +340,6 @@
         self.write_dataset(group, "cross_section_height", fill_int)
         self.write_dataset(group, "cross_section_shape", fill_int)
         self.write_dataset(group, "cross_section_width", fill_float)
-        self.write_dataset(group, "discharge_coefficient", fill_float)
-        self.write_dataset(group, "discharge_coefficient_negative", fill_float)
-        self.write_dataset(group, "discharge_coefficient_positive", fill_float)
         self.write_dataset(group, "dist_calc_points", fill_float)
         self.write_dataset(group, "friction_type", fill_int)
         self.write_dataset(group, "friction_value", fill_float)
@@ -412,8 +350,7 @@
         self.write_dataset(group, "sewerage_type", fill_int)
         self.write_dataset(group, "zoom_category", fill_int)
 
-    def write_dataset(self, group, name, values, fill=-9999):
->>>>>>> 6aa458b8
+    def write_dataset(self, group, name, values, fill):
         """Create the correct size dataset for writing to gridadmin.h5 and
         filling the extra indices with correct fillvalues.
 
