--- conflicted
+++ resolved
@@ -137,17 +137,14 @@
     LOCAL_DEEPEST_POINT_CONSTANT_POROSITY = 3
     GLOBAL_DEEPEST_POINT_CONSTANT_POROSITY = 4
 
-
 @unique
-<<<<<<< HEAD
 class SurfaceClass(str, Enum):
     GESLOTEN_VERHARDING = "gesloten verharding"
     OPEN_VERHARDING = "open verharding"
     HALF_VERHARD = "half verhard"
     ONVERHARD = "onverhard"
     PAND = "pand"
-=======
+
 class Material(IntEnum):
     SAND = 1
-    CLAY = 2
->>>>>>> fc7fa868
+    CLAY = 2